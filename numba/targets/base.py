--- conflicted
+++ resolved
@@ -261,13 +261,8 @@
         """
         # Populate built-in registry
         from . import (arraymath, enumimpl, iterators, linalg, numbers,
-<<<<<<< HEAD
                        optional, polynomial, rangeobj, slicing, tupleobj,
-                       gdb_hook, hashing, heapq)
-=======
-                       optional, polynomial, rangeobj, slicing, smartarray,
-                       tupleobj, gdb_hook, hashing, heapq, literal_dispatch)
->>>>>>> 2da803c6
+                       gdb_hook, hashing, heapq, literal_dispatch)
         try:
             from . import npdatetime
         except NotImplementedError:
