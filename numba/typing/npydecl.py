--- conflicted
+++ resolved
@@ -87,15 +87,9 @@
         return self.key
 
     def generic(self, args, kws):
-<<<<<<< HEAD
         ufunc = self.ufunc
-        base_types, explicit_outputs, ndims = self._handle_inputs(ufunc, args,
-                                                                  kws)
-=======
-        ufunc = self.key
         base_types, explicit_outputs, ndims, layout = self._handle_inputs(
             ufunc, args, kws)
->>>>>>> f9be0663
         ufunc_loop = ufunc_find_matching_loop(ufunc, base_types)
         if ufunc_loop is None:
             raise TypingError("can't resolve ufunc {0} for types {1}".format(ufunc.__name__, args))
