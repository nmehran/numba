from __future__ import print_function, division, absolute_import

import itertools

<<<<<<< HEAD
from numba import types
=======
import numpy

from numba import types, intrinsics
>>>>>>> 6805eb60
from numba.utils import PYVERSION, RANGE_ITER_OBJECTS, operator_map
from numba.typing.templates import (AttributeTemplate, ConcreteTemplate,
                                    AbstractTemplate, infer_global, infer,
                                    infer_getattr, signature, bound_function,
                                    make_callable_template)


@infer_global(print)
class Print(AbstractTemplate):

    def generic(self, args, kws):
        for a in args:
            sig = self.context.resolve_function_type("print_item", (a,), {})
            if sig is None:
                raise TypeError("Type %s is not printable." % a)
            assert sig.return_type is types.none
        return signature(types.none, *args)

@infer
class PrintItem(AbstractTemplate):
    key = "print_item"

    def is_accepted_type(self, ty):
        if isinstance(ty, (types.Integer, types.Boolean, types.Float,
                           types.CharSeq)):
            return True

    def generic(self, args, kws):
        arg, = args
        if self.is_accepted_type(arg):
            return signature(types.none, *args)


@infer_global(abs)
class Abs(ConcreteTemplate):
    int_cases = [signature(ty, ty) for ty in types.signed_domain]
    real_cases = [signature(ty, ty) for ty in types.real_domain]
    complex_cases = [signature(ty.underlying_float, ty)
                     for ty in types.complex_domain]
    cases = int_cases + real_cases + complex_cases


@infer_global(slice)
class Slice(ConcreteTemplate):
    key = slice
    cases = [
        signature(types.slice2_type),
        signature(types.slice2_type, types.none, types.none),
        signature(types.slice2_type, types.none, types.intp),
        signature(types.slice2_type, types.intp, types.none),
        signature(types.slice2_type, types.intp, types.intp),
        signature(types.slice3_type, types.intp, types.intp, types.intp),
        signature(types.slice3_type, types.none, types.intp, types.intp),
        signature(types.slice3_type, types.intp, types.none, types.intp),
        signature(types.slice3_type, types.none, types.none, types.intp),
    ]


class Range(ConcreteTemplate):
    cases = [
        signature(types.range_state32_type, types.int32),
        signature(types.range_state32_type, types.int32, types.int32),
        signature(types.range_state32_type, types.int32, types.int32,
                  types.int32),
        signature(types.range_state64_type, types.int64),
        signature(types.range_state64_type, types.int64, types.int64),
        signature(types.range_state64_type, types.int64, types.int64,
                  types.int64),
        signature(types.unsigned_range_state64_type, types.uint64),
        signature(types.unsigned_range_state64_type, types.uint64, types.uint64),
        signature(types.unsigned_range_state64_type, types.uint64, types.uint64,
                  types.uint64),
    ]

for func in RANGE_ITER_OBJECTS:
    infer_global(func, typing_key=range)(Range)


@infer
class GetIter(AbstractTemplate):
    key = "getiter"

    def generic(self, args, kws):
        assert not kws
        [obj] = args
        if isinstance(obj, types.IterableType):
            return signature(obj.iterator_type, obj)


@infer
class IterNext(AbstractTemplate):
    key = "iternext"

    def generic(self, args, kws):
        assert not kws
        [it] = args
        if isinstance(it, types.IteratorType):
            return signature(types.Pair(it.yield_type, types.boolean), it)


@infer
class PairFirst(AbstractTemplate):
    """
    Given a heterogenous pair, return the first element.
    """
    key = "pair_first"

    def generic(self, args, kws):
        assert not kws
        [pair] = args
        if isinstance(pair, types.Pair):
            return signature(pair.first_type, pair)


@infer
class PairSecond(AbstractTemplate):
    """
    Given a heterogenous pair, return the second element.
    """
    key = "pair_second"

    def generic(self, args, kws):
        assert not kws
        [pair] = args
        if isinstance(pair, types.Pair):
            return signature(pair.second_type, pair)


def choose_result_bitwidth(*inputs):
    return max(types.intp.bitwidth, *(tp.bitwidth for tp in inputs))

def choose_result_int(*inputs):
    """
    Choose the integer result type for an operation on integer inputs,
    according to the integer typing NBEP.
    """
    bitwidth = choose_result_bitwidth(*inputs)
    signed = any(tp.signed for tp in inputs)
    return types.Integer.from_bitwidth(bitwidth, signed)


# The "machine" integer types to take into consideration for operator typing
# (according to the integer typing NBEP)
machine_ints = (
    sorted(set((types.intp, types.int64))) +
    sorted(set((types.uintp, types.uint64)))
    )

# Explicit integer rules for binary operators; smaller ints will be
# automatically upcast.
integer_binop_cases = tuple(
    signature(choose_result_int(op1, op2), op1, op2)
    for op1, op2 in itertools.product(machine_ints, machine_ints)
    )


class BinOp(ConcreteTemplate):
    cases = list(integer_binop_cases)
    cases += [signature(op, op, op) for op in sorted(types.real_domain)]
    cases += [signature(op, op, op) for op in sorted(types.complex_domain)]


@infer
class BinOpAdd(BinOp):
    key = "+"


@infer
class BinOpSub(BinOp):
    key = "-"


@infer
class BinOpMul(BinOp):
    key = "*"


@infer
class BinOpDiv(BinOp):
    key = "/?"


@infer
class BinOpMod(ConcreteTemplate):
    key = "%"
    cases = list(integer_binop_cases)
    cases += [signature(op, op, op) for op in sorted(types.real_domain)]


@infer
class BinOpTrueDiv(ConcreteTemplate):
    key = "/"
    cases = [signature(types.float64, op1, op2)
             for op1, op2 in itertools.product(machine_ints, machine_ints)]
    cases += [signature(op, op, op) for op in sorted(types.real_domain)]
    cases += [signature(op, op, op) for op in sorted(types.complex_domain)]


@infer
class BinOpFloorDiv(ConcreteTemplate):
    key = "//"
    cases = list(integer_binop_cases)
    cases += [signature(op, op, op) for op in sorted(types.real_domain)]


@infer
class BinOpPower(ConcreteTemplate):
    key = "**"
    cases = list(integer_binop_cases)
    cases += [signature(types.float64, types.float64, op)
              for op in sorted(types.signed_domain)]
    cases += [signature(types.float64, types.float64, op)
              for op in sorted(types.unsigned_domain)]
    cases += [signature(op, op, op)
              for op in sorted(types.real_domain)]
    cases += [signature(op, op, op)
              for op in sorted(types.complex_domain)]


@infer_global(pow)
class PowerBuiltin(BinOpPower):
    key = pow
    # TODO add 3 operand version


class BitwiseShiftOperation(ConcreteTemplate):
    cases = list(integer_binop_cases)


@infer
class BitwiseLeftShift(BitwiseShiftOperation):
    key = "<<"


@infer
class BitwiseRightShift(BitwiseShiftOperation):
    key = ">>"


class BitwiseLogicOperation(BinOp):
    cases = list(integer_binop_cases)


@infer
class BitwiseAnd(BitwiseLogicOperation):
    key = "&"


@infer
class BitwiseOr(BitwiseLogicOperation):
    key = "|"


@infer
class BitwiseXor(BitwiseLogicOperation):
    key = "^"


# Bitwise invert and negate are special: we must not upcast the operand
# for unsigned numbers, as that would change the result.
# (i.e. ~np.int8(0) == 255 but ~np.int32(0) == 4294967295).

@infer
class BitwiseInvert(ConcreteTemplate):
    key = "~"

    cases = [signature(types.int8, types.boolean)]
    cases += [signature(choose_result_int(op), op) for op in types.unsigned_domain]
    cases += [signature(choose_result_int(op), op) for op in types.signed_domain]


class UnaryOp(ConcreteTemplate):
    cases = [signature(choose_result_int(op), op) for op in types.unsigned_domain]
    cases += [signature(choose_result_int(op), op) for op in types.signed_domain]
    cases += [signature(op, op) for op in sorted(types.real_domain)]
    cases += [signature(op, op) for op in sorted(types.complex_domain)]


@infer
class UnaryNegate(UnaryOp):
    key = "-"


@infer
class UnaryPositive(UnaryOp):
    key = "+"


@infer
class UnaryNot(ConcreteTemplate):
    key = "not"
    cases = [signature(types.boolean, types.boolean)]
    cases += [signature(types.boolean, op) for op in sorted(types.signed_domain)]
    cases += [signature(types.boolean, op) for op in sorted(types.unsigned_domain)]
    cases += [signature(types.boolean, op) for op in sorted(types.real_domain)]
    cases += [signature(types.boolean, op) for op in sorted(types.complex_domain)]


class OrderedCmpOp(ConcreteTemplate):
    cases = [signature(types.boolean, types.boolean, types.boolean)]
    cases += [signature(types.boolean, op, op) for op in sorted(types.signed_domain)]
    cases += [signature(types.boolean, op, op) for op in sorted(types.unsigned_domain)]
    cases += [signature(types.boolean, op, op) for op in sorted(types.real_domain)]


class UnorderedCmpOp(ConcreteTemplate):
    cases = OrderedCmpOp.cases + [
        signature(types.boolean, op, op) for op in sorted(types.complex_domain)]


@infer
class CmpOpLt(OrderedCmpOp):
    key = '<'

@infer
class CmpOpLe(OrderedCmpOp):
    key = '<='

@infer
class CmpOpGt(OrderedCmpOp):
    key = '>'

@infer
class CmpOpGe(OrderedCmpOp):
    key = '>='

@infer
class CmpOpEq(UnorderedCmpOp):
    key = '=='

@infer
class CmpOpNe(UnorderedCmpOp):
    key = '!='


class TupleCompare(AbstractTemplate):
    def generic(self, args, kws):
        [lhs, rhs] = args
        if isinstance(lhs, types.BaseTuple) and isinstance(rhs, types.BaseTuple):
            for u, v in zip(lhs, rhs):
                # Check element-wise comparability
                res = self.context.resolve_function_type(self.key, (u, v), {})
                if res is None:
                    break
            else:
                return signature(types.boolean, lhs, rhs)

@infer
class TupleEq(TupleCompare):
    key = '=='

@infer
class TupleNe(TupleCompare):
    key = '!='

@infer
class TupleGe(TupleCompare):
    key = '>='

@infer
class TupleGt(TupleCompare):
    key = '>'

@infer
class TupleLe(TupleCompare):
    key = '<='

@infer
class TupleLt(TupleCompare):
    key = '<'

@infer
class TupleAdd(AbstractTemplate):
    key = '+'

    def generic(self, args, kws):
        if len(args) == 2:
            a, b = args
            if (isinstance(a, types.BaseTuple) and isinstance(b, types.BaseTuple)
                and not isinstance(a, types.BaseNamedTuple)
                and not isinstance(b, types.BaseNamedTuple)):
                res = types.BaseTuple.from_types(tuple(a) + tuple(b))
                return signature(res, a, b)


# Register default implementations of binary inplace operators for
# immutable types.

class InplaceImmutable(AbstractTemplate):
    def generic(self, args, kws):
        lhs, rhs = args
        if not lhs.mutable:
            return self.context.resolve_function_type(self.key[:-1], args, kws)
        # Inplace ops on mutable arguments must be typed explicitly

for _binop, _inp, op in operator_map:
    if _inp:
        template = type('InplaceImmutable_%s' % _binop,
                        (InplaceImmutable,),
                        dict(key=op + '='))
        infer(template)


class CmpOpIdentity(AbstractTemplate):
    def generic(self, args, kws):
        [lhs, rhs] = args
        return signature(types.boolean, lhs, rhs)


@infer
class CmpOpIs(CmpOpIdentity):
    key = 'is'


@infer
class CmpOpIsNot(CmpOpIdentity):
    key = 'is not'


def normalize_1d_index(index):
    """
    Normalize the *index* type (an integer or slice) for indexing a 1D
    sequence.
    """
    if isinstance(index, types.SliceType):
        return index

    elif isinstance(index, types.Integer):
        return types.intp if index.signed else types.uintp


@infer
class GetItemCPointer(AbstractTemplate):
    key = "getitem"

    def generic(self, args, kws):
        assert not kws
        ptr, idx = args
        if isinstance(ptr, types.CPointer) and isinstance(idx, types.Integer):
            return signature(ptr.dtype, ptr, normalize_1d_index(idx))


@infer
class SetItemCPointer(AbstractTemplate):
    key = "setitem"

    def generic(self, args, kws):
        assert not kws
        ptr, idx, val = args
        if isinstance(ptr, types.CPointer) and isinstance(idx, types.Integer):
            return signature(types.none, ptr, normalize_1d_index(idx), ptr.dtype)


@infer_global(len)
class Len(AbstractTemplate):
    key = len

    def generic(self, args, kws):
        assert not kws
        (val,) = args
        if isinstance(val, (types.Buffer, types.BaseTuple)):
            return signature(types.intp, val)


@infer
class TupleBool(AbstractTemplate):
    key = "is_true"

    def generic(self, args, kws):
        assert not kws
        (val,) = args
        if isinstance(val, (types.BaseTuple)):
            return signature(types.boolean, val)


@infer
class StaticGetItemTuple(AbstractTemplate):
    key = "static_getitem"

    def generic(self, args, kws):
        tup, idx = args
        if not isinstance(tup, types.BaseTuple):
            return
        if isinstance(idx, int):
            return tup.types[idx]
        elif isinstance(idx, slice):
            return types.BaseTuple.from_types(tup.types[idx])


#-------------------------------------------------------------------------------

@infer_getattr
class MemoryViewAttribute(AttributeTemplate):
    key = types.MemoryView

    if PYVERSION >= (3,):
        def resolve_contiguous(self, buf):
            return types.boolean

        def resolve_c_contiguous(self, buf):
            return types.boolean

        def resolve_f_contiguous(self, buf):
            return types.boolean

    def resolve_itemsize(self, buf):
        return types.intp

    def resolve_nbytes(self, buf):
        return types.intp

    def resolve_readonly(self, buf):
        return types.boolean

    def resolve_shape(self, buf):
        return types.UniTuple(types.intp, buf.ndim)

    def resolve_strides(self, buf):
        return types.UniTuple(types.intp, buf.ndim)

    def resolve_ndim(self, buf):
        return types.intp


#-------------------------------------------------------------------------------


@infer_getattr
class BooleanAttribute(AttributeTemplate):
    key = types.Boolean

    def resolve___class__(self, ty):
        return types.NumberClass(ty)


@infer_getattr
class NumberAttribute(AttributeTemplate):
    key = types.Number

    def resolve___class__(self, ty):
        return types.NumberClass(ty)

    def resolve_real(self, ty):
        return getattr(ty, "underlying_float", ty)

    def resolve_imag(self, ty):
        return getattr(ty, "underlying_float", ty)

    @bound_function("complex.conjugate")
    def resolve_conjugate(self, ty, args, kws):
        assert not args
        assert not kws
        return signature(ty)


@infer_getattr
class SliceAttribute(AttributeTemplate):
    key = types.SliceType

    def resolve_start(self, ty):
        return types.intp

    def resolve_stop(self, ty):
        return types.intp

    def resolve_step(self, ty):
        return types.intp


#-------------------------------------------------------------------------------


@infer_getattr
class NumberClassAttribute(AttributeTemplate):
    key = types.NumberClass

    def resolve___call__(self, classty):
        """
        Resolve a number class's constructor (e.g. calling int(...))
        """
        ty = classty.instance_type

        def typer(val):
            if isinstance(val, (types.BaseTuple, types.Sequence)):
                # Array constructor, e.g. np.int32([1, 2])
                sig = self.context.resolve_function_type(
                    numpy.array, (val,), {'dtype': types.DType(ty)})
                return sig.return_type
            else:
                # Scalar constructor, e.g. np.int32(42)
                return ty

        return types.Function(make_callable_template(key=ty, typer=typer))


def register_number_classes(register_global):
    nb_types = set(types.number_domain)
    nb_types.add(types.bool_)

    for ty in nb_types:
        register_global(ty, types.NumberClass(ty))


register_number_classes(infer_global)


#------------------------------------------------------------------------------


@infer_global(max)
class Max(AbstractTemplate):

    def generic(self, args, kws):
        assert not kws

        # max(a, b, ...)
        if len(args) < 2:
            return
        for a in args:
            if a not in types.number_domain:
                return

        retty = self.context.unify_types(*args)
        if retty is not None:
            return signature(retty, *args)


@infer_global(min)
class Min(AbstractTemplate):

    def generic(self, args, kws):
        assert not kws

        # min(a, b, ...)
        if len(args) < 2:
            return
        for a in args:
            if a not in types.number_domain:
                return

        retty = self.context.unify_types(*args)
        if retty is not None:
            return signature(retty, *args)


@infer_global(round)
class Round(ConcreteTemplate):
    if PYVERSION < (3, 0):
        cases = [
            signature(types.float32, types.float32),
            signature(types.float64, types.float64),
        ]
    else:
        cases = [
            signature(types.intp, types.float32),
            signature(types.int64, types.float64),
        ]
    cases += [
        signature(types.float32, types.float32, types.intp),
        signature(types.float64, types.float64, types.intp),
    ]


#------------------------------------------------------------------------------


@infer_global(bool)
class Bool(AbstractTemplate):

    def generic(self, args, kws):
        assert not kws
        [arg] = args
        if isinstance(arg, (types.Boolean, types.Number)):
            return signature(types.boolean, arg)
        # XXX typing for bool cannot be polymorphic because of the
        # types.Function thing, so we redirect to the "is_true"
        # intrinsic.
        return self.context.resolve_function_type("is_true", args, kws)


@infer_global(int)
class Int(AbstractTemplate):

    def generic(self, args, kws):
        assert not kws

        [arg] = args

        if isinstance(arg, types.Integer):
            return signature(arg, arg)
        if isinstance(arg, (types.Float, types.Boolean)):
            return signature(types.intp, arg)


@infer_global(float)
class Float(AbstractTemplate):

    def generic(self, args, kws):
        assert not kws

        [arg] = args

        if arg not in types.number_domain:
            raise TypeError("float() only support for numbers")

        if arg in types.complex_domain:
            raise TypeError("float() does not support complex")

        if arg in types.integer_domain:
            return signature(types.float64, arg)

        elif arg in types.real_domain:
            return signature(arg, arg)


@infer_global(complex)
class Complex(AbstractTemplate):

    def generic(self, args, kws):
        assert not kws

        if len(args) == 1:
            [arg] = args
            if arg not in types.number_domain:
                raise TypeError("complex() only support for numbers")
            if arg == types.float32:
                return signature(types.complex64, arg)
            else:
                return signature(types.complex128, arg)

        elif len(args) == 2:
            [real, imag] = args
            if (real not in types.number_domain or
                imag not in types.number_domain):
                raise TypeError("complex() only support for numbers")
            if real == imag == types.float32:
                return signature(types.complex64, real, imag)
            else:
                return signature(types.complex128, real, imag)


#------------------------------------------------------------------------------

@infer_global(enumerate)
class Enumerate(AbstractTemplate):

    def generic(self, args, kws):
        assert not kws
        it = args[0]
        if len(args) > 1 and not args[1] in types.integer_domain:
            raise TypeError("Only integers supported as start value in "
                            "enumerate")
        elif len(args) > 2:
            #let python raise its own error
            enumerate(*args)

        if isinstance(it, types.IterableType):
            enumerate_type = types.EnumerateType(it)
            return signature(enumerate_type, *args)


@infer_global(zip)
class Zip(AbstractTemplate):

    def generic(self, args, kws):
        assert not kws
        if all(isinstance(it, types.IterableType) for it in args):
            zip_type = types.ZipType(args)
            return signature(zip_type, *args)


<<<<<<< HEAD
builtin_global(zip, types.Function(Zip))
=======
@infer_global(intrinsics.array_ravel)
class Intrinsic_array_ravel(AbstractTemplate):
    key = intrinsics.array_ravel

    def generic(self, args, kws):
        assert not kws
        [arr] = args
        if arr.layout in 'CF' and arr.ndim >= 1:
            return signature(arr.copy(ndim=1), arr)

>>>>>>> 6805eb60

#------------------------------------------------------------------------------

@infer_global(type)
class TypeBuiltin(AbstractTemplate):

    def generic(self, args, kws):
        assert not kws
        if len(args) == 1:
            # One-argument type() -> return the __class__
            classty = self.context.resolve_getattr(args[0], "__class__")
            if classty is not None:
                return signature(classty, *args)


#------------------------------------------------------------------------------

@infer_getattr
class OptionalAttribute(AttributeTemplate):
    key = types.Optional

    def generic_resolve(self, optional, attr):
        return self.context.resolve_getattr(optional.type, attr)

#------------------------------------------------------------------------------

@infer_getattr
class DeferredAttribute(AttributeTemplate):
    key = types.DeferredType

    def generic_resolve(self, deferred, attr):
        return self.context.resolve_getattr(deferred.get(), attr)<|MERGE_RESOLUTION|>--- conflicted
+++ resolved
@@ -2,13 +2,10 @@
 
 import itertools
 
-<<<<<<< HEAD
+import numpy
+
 from numba import types
-=======
-import numpy
-
-from numba import types, intrinsics
->>>>>>> 6805eb60
+
 from numba.utils import PYVERSION, RANGE_ITER_OBJECTS, operator_map
 from numba.typing.templates import (AttributeTemplate, ConcreteTemplate,
                                     AbstractTemplate, infer_global, infer,
@@ -779,22 +776,6 @@
             zip_type = types.ZipType(args)
             return signature(zip_type, *args)
 
-
-<<<<<<< HEAD
-builtin_global(zip, types.Function(Zip))
-=======
-@infer_global(intrinsics.array_ravel)
-class Intrinsic_array_ravel(AbstractTemplate):
-    key = intrinsics.array_ravel
-
-    def generic(self, args, kws):
-        assert not kws
-        [arr] = args
-        if arr.layout in 'CF' and arr.ndim >= 1:
-            return signature(arr.copy(ndim=1), arr)
-
->>>>>>> 6805eb60
-
 #------------------------------------------------------------------------------
 
 @infer_global(type)
