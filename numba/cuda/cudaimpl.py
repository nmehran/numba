from functools import reduce
import operator
import math

from llvmlite.llvmpy.core import Type, InlineAsm
import llvmlite.llvmpy.core as lc
import llvmlite.binding as ll

from numba.core.imputils import Registry
from numba.core.typing.npydecl import parse_dtype
from numba.core import types, cgutils
from .cudadrv import nvvm
from numba import cuda
from numba.cuda import nvvmutils, stubs
from numba.cuda.types import dim3


registry = Registry()
lower = registry.lower
lower_attr = registry.lower_getattr


def initialize_dim3(builder, prefix):
    x = nvvmutils.call_sreg(builder, "%s.x" % prefix)
    y = nvvmutils.call_sreg(builder, "%s.y" % prefix)
    z = nvvmutils.call_sreg(builder, "%s.z" % prefix)
    return cgutils.pack_struct(builder, (x, y, z))


@lower_attr(types.Module(cuda), 'threadIdx')
def cuda_threadIdx(context, builder, sig, args):
    return initialize_dim3(builder, 'tid')


@lower_attr(types.Module(cuda), 'blockDim')
def cuda_blockDim(context, builder, sig, args):
    return initialize_dim3(builder, 'ntid')


@lower_attr(types.Module(cuda), 'blockIdx')
def cuda_blockIdx(context, builder, sig, args):
    return initialize_dim3(builder, 'ctaid')


@lower_attr(types.Module(cuda), 'gridDim')
def cuda_gridDim(context, builder, sig, args):
    return initialize_dim3(builder, 'nctaid')


@lower_attr(types.Module(cuda), 'laneid')
def cuda_laneid(context, builder, sig, args):
    return nvvmutils.call_sreg(builder, 'laneid')


@lower_attr(types.Module(cuda), 'warpsize')
def cuda_warpsize(context, builder, sig, args):
    return nvvmutils.call_sreg(builder, 'warpsize')


@lower_attr(dim3, 'x')
def dim3_x(context, builder, sig, args):
    return builder.extract_value(args, 0)


@lower_attr(dim3, 'y')
def dim3_y(context, builder, sig, args):
    return builder.extract_value(args, 1)


@lower_attr(dim3, 'z')
def dim3_z(context, builder, sig, args):
    return builder.extract_value(args, 2)


@lower(cuda.grid, types.int32)
def cuda_grid(context, builder, sig, args):
    restype = sig.return_type
    if restype == types.int32:
        return nvvmutils.get_global_id(builder, dim=1)
    elif isinstance(restype, types.UniTuple):
        ids = nvvmutils.get_global_id(builder, dim=restype.count)
        return cgutils.pack_array(builder, ids)
    else:
        raise ValueError('Unexpected return type %s from cuda.grid' % restype)


def _nthreads_for_dim(builder, dim):
    ntid = nvvmutils.call_sreg(builder, f"ntid.{dim}")
    nctaid = nvvmutils.call_sreg(builder, f"nctaid.{dim}")
    return builder.mul(ntid, nctaid)


@lower(cuda.gridsize, types.int32)
def cuda_gridsize(context, builder, sig, args):
    restype = sig.return_type
    nx = _nthreads_for_dim(builder, 'x')

    if restype == types.int32:
        return nx
    elif isinstance(restype, types.UniTuple):
        ny = _nthreads_for_dim(builder, 'y')

        if restype.count == 2:
            return cgutils.pack_array(builder, (nx, ny))
        elif restype.count == 3:
            nz = _nthreads_for_dim(builder, 'z')
            return cgutils.pack_array(builder, (nx, ny, nz))

    # Fallthrough to here indicates unexpected return type or tuple length
    raise ValueError('Unexpected return type %s of cuda.gridsize' % restype)


# -----------------------------------------------------------------------------

@lower(cuda.const.array_like, types.Array)
def cuda_const_array_like(context, builder, sig, args):
    # This is a no-op because CUDATargetContext.make_constant_array already
    # created the constant array.
    return args[0]


_unique_smem_id = 0


def _get_unique_smem_id(name):
    """Due to bug with NVVM invalid internalizing of shared memory in the
    PTX output.  We can't mark shared memory to be internal. We have to
    ensure unique name is generated for shared memory symbol.
    """
    global _unique_smem_id
    _unique_smem_id += 1
    return "{0}_{1}".format(name, _unique_smem_id)


@lower(cuda.shared.array, types.IntegerLiteral, types.Any)
def cuda_shared_array_integer(context, builder, sig, args):
    length = sig.args[0].literal_value
    dtype = parse_dtype(sig.args[1])
    return _generic_array(context, builder, shape=(length,), dtype=dtype,
                          symbol_name=_get_unique_smem_id('_cudapy_smem'),
                          addrspace=nvvm.ADDRSPACE_SHARED,
                          can_dynsized=True)


@lower(cuda.shared.array, types.Tuple, types.Any)
@lower(cuda.shared.array, types.UniTuple, types.Any)
def cuda_shared_array_tuple(context, builder, sig, args):
    shape = [ s.literal_value for s in sig.args[0] ]
    dtype = parse_dtype(sig.args[1])
    return _generic_array(context, builder, shape=shape, dtype=dtype,
                          symbol_name=_get_unique_smem_id('_cudapy_smem'),
                          addrspace=nvvm.ADDRSPACE_SHARED,
                          can_dynsized=True)


@lower(cuda.local.array, types.IntegerLiteral, types.Any)
def cuda_local_array_integer(context, builder, sig, args):
    length = sig.args[0].literal_value
    dtype = parse_dtype(sig.args[1])
    return _generic_array(context, builder, shape=(length,), dtype=dtype,
                          symbol_name='_cudapy_lmem',
                          addrspace=nvvm.ADDRSPACE_LOCAL,
                          can_dynsized=False)


@lower(cuda.local.array, types.Tuple, types.Any)
@lower(cuda.local.array, types.UniTuple, types.Any)
def ptx_lmem_alloc_array(context, builder, sig, args):
    shape = [ s.literal_value for s in sig.args[0] ]
    dtype = parse_dtype(sig.args[1])
    return _generic_array(context, builder, shape=shape, dtype=dtype,
                          symbol_name='_cudapy_lmem',
                          addrspace=nvvm.ADDRSPACE_LOCAL,
                          can_dynsized=False)


@lower(stubs.syncthreads)
def ptx_syncthreads(context, builder, sig, args):
    assert not args
    fname = 'llvm.nvvm.barrier0'
    lmod = builder.module
    fnty = Type.function(Type.void(), ())
    sync = lmod.get_or_insert_function(fnty, name=fname)
    builder.call(sync, ())
    return context.get_dummy_value()


@lower(stubs.syncthreads_count, types.i4)
def ptx_syncthreads_count(context, builder, sig, args):
    fname = 'llvm.nvvm.barrier0.popc'
    lmod = builder.module
    fnty = Type.function(Type.int(32), (Type.int(32),))
    sync = lmod.get_or_insert_function(fnty, name=fname)
    return builder.call(sync, args)


@lower(stubs.syncthreads_and, types.i4)
def ptx_syncthreads_and(context, builder, sig, args):
    fname = 'llvm.nvvm.barrier0.and'
    lmod = builder.module
    fnty = Type.function(Type.int(32), (Type.int(32),))
    sync = lmod.get_or_insert_function(fnty, name=fname)
    return builder.call(sync, args)


@lower(stubs.syncthreads_or, types.i4)
def ptx_syncthreads_or(context, builder, sig, args):
    fname = 'llvm.nvvm.barrier0.or'
    lmod = builder.module
    fnty = Type.function(Type.int(32), (Type.int(32),))
    sync = lmod.get_or_insert_function(fnty, name=fname)
    return builder.call(sync, args)


@lower(stubs.threadfence_block)
def ptx_threadfence_block(context, builder, sig, args):
    assert not args
    fname = 'llvm.nvvm.membar.cta'
    lmod = builder.module
    fnty = Type.function(Type.void(), ())
    sync = lmod.get_or_insert_function(fnty, name=fname)
    builder.call(sync, ())
    return context.get_dummy_value()


@lower(stubs.threadfence_system)
def ptx_threadfence_system(context, builder, sig, args):
    assert not args
    fname = 'llvm.nvvm.membar.sys'
    lmod = builder.module
    fnty = Type.function(Type.void(), ())
    sync = lmod.get_or_insert_function(fnty, name=fname)
    builder.call(sync, ())
    return context.get_dummy_value()


@lower(stubs.threadfence)
def ptx_threadfence_device(context, builder, sig, args):
    assert not args
    fname = 'llvm.nvvm.membar.gl'
    lmod = builder.module
    fnty = Type.function(Type.void(), ())
    sync = lmod.get_or_insert_function(fnty, name=fname)
    builder.call(sync, ())
    return context.get_dummy_value()


@lower(stubs.syncwarp, types.i4)
def ptx_warp_sync(context, builder, sig, args):
    fname = 'llvm.nvvm.bar.warp.sync'
    lmod = builder.module
    fnty = Type.function(Type.void(), (Type.int(32),))
    sync = lmod.get_or_insert_function(fnty, name=fname)
    builder.call(sync, args)
    return context.get_dummy_value()


@lower(stubs.shfl_sync_intrinsic, types.i4, types.i4, types.i4, types.i4,
       types.i4)
@lower(stubs.shfl_sync_intrinsic, types.i4, types.i4, types.i8, types.i4,
       types.i4)
@lower(stubs.shfl_sync_intrinsic, types.i4, types.i4, types.f4, types.i4,
       types.i4)
@lower(stubs.shfl_sync_intrinsic, types.i4, types.i4, types.f8, types.i4,
       types.i4)
def ptx_shfl_sync_i32(context, builder, sig, args):
    """
    The NVVM intrinsic for shfl only supports i32, but the cuda intrinsic
    function supports both 32 and 64 bit ints and floats, so for feature parity,
    i64, f32, and f64 are implemented. Floats by way of bitcasting the float to
    an int, then shuffling, then bitcasting back. And 64-bit values by packing
    them into 2 32bit values, shuffling thoose, and then packing back together.
    """
    mask, mode, value, index, clamp = args
    value_type = sig.args[2]
    if value_type in types.real_domain:
        value = builder.bitcast(value, Type.int(value_type.bitwidth))
    fname = 'llvm.nvvm.shfl.sync.i32'
    lmod = builder.module
    fnty = Type.function(
        Type.struct((Type.int(32), Type.int(1))),
        (Type.int(32), Type.int(32), Type.int(32), Type.int(32), Type.int(32))
    )
    func = lmod.get_or_insert_function(fnty, name=fname)
    if value_type.bitwidth == 32:
        ret = builder.call(func, (mask, mode, value, index, clamp))
        if value_type == types.float32:
            rv = builder.extract_value(ret, 0)
            pred = builder.extract_value(ret, 1)
            fv = builder.bitcast(rv, Type.float())
            ret = cgutils.make_anonymous_struct(builder, (fv, pred))
    else:
        value1 = builder.trunc(value, Type.int(32))
        value_lshr = builder.lshr(value, context.get_constant(types.i8, 32))
        value2 = builder.trunc(value_lshr, Type.int(32))
        ret1 = builder.call(func, (mask, mode, value1, index, clamp))
        ret2 = builder.call(func, (mask, mode, value2, index, clamp))
        rv1 = builder.extract_value(ret1, 0)
        rv2 = builder.extract_value(ret2, 0)
        pred = builder.extract_value(ret1, 1)
        rv1_64 = builder.zext(rv1, Type.int(64))
        rv2_64 = builder.zext(rv2, Type.int(64))
        rv_shl = builder.shl(rv2_64, context.get_constant(types.i8, 32))
        rv = builder.or_(rv_shl, rv1_64)
        if value_type == types.float64:
            rv = builder.bitcast(rv, Type.double())
        ret = cgutils.make_anonymous_struct(builder, (rv, pred))
    return ret


@lower(stubs.vote_sync_intrinsic, types.i4, types.i4, types.boolean)
def ptx_vote_sync(context, builder, sig, args):
    fname = 'llvm.nvvm.vote.sync'
    lmod = builder.module
    fnty = Type.function(Type.struct((Type.int(32), Type.int(1))),
                         (Type.int(32), Type.int(32), Type.int(1)))
    func = lmod.get_or_insert_function(fnty, name=fname)
    return builder.call(func, args)


@lower(stubs.match_any_sync, types.i4, types.i4)
@lower(stubs.match_any_sync, types.i4, types.i8)
@lower(stubs.match_any_sync, types.i4, types.f4)
@lower(stubs.match_any_sync, types.i4, types.f8)
def ptx_match_any_sync(context, builder, sig, args):
    mask, value = args
    width = sig.args[1].bitwidth
    if sig.args[1] in types.real_domain:
        value = builder.bitcast(value, Type.int(width))
    fname = 'llvm.nvvm.match.any.sync.i{}'.format(width)
    lmod = builder.module
    fnty = Type.function(Type.int(32), (Type.int(32), Type.int(width)))
    func = lmod.get_or_insert_function(fnty, name=fname)
    return builder.call(func, (mask, value))


@lower(stubs.match_all_sync, types.i4, types.i4)
@lower(stubs.match_all_sync, types.i4, types.i8)
@lower(stubs.match_all_sync, types.i4, types.f4)
@lower(stubs.match_all_sync, types.i4, types.f8)
def ptx_match_all_sync(context, builder, sig, args):
    mask, value = args
    width = sig.args[1].bitwidth
    if sig.args[1] in types.real_domain:
        value = builder.bitcast(value, Type.int(width))
    fname = 'llvm.nvvm.match.all.sync.i{}'.format(width)
    lmod = builder.module
    fnty = Type.function(Type.struct((Type.int(32), Type.int(1))),
                         (Type.int(32), Type.int(width)))
    func = lmod.get_or_insert_function(fnty, name=fname)
    return builder.call(func, (mask, value))


@lower(stubs.popc, types.Any)
def ptx_popc(context, builder, sig, args):
    return builder.ctpop(args[0])


@lower(stubs.fma, types.Any, types.Any, types.Any)
def ptx_fma(context, builder, sig, args):
    return builder.fma(*args)


@lower(stubs.brev, types.u4)
def ptx_brev_u4(context, builder, sig, args):
    # FIXME the llvm.bitreverse.i32 intrinsic isn't supported by nvcc
    # return builder.bitreverse(args[0])

    fn = builder.module.get_or_insert_function(
        lc.Type.function(lc.Type.int(32), (lc.Type.int(32),)),
        '__nv_brev')
    return builder.call(fn, args)


@lower(stubs.brev, types.u8)
def ptx_brev_u8(context, builder, sig, args):
    # FIXME the llvm.bitreverse.i64 intrinsic isn't supported by nvcc
    # return builder.bitreverse(args[0])

    fn = builder.module.get_or_insert_function(
        lc.Type.function(lc.Type.int(64), (lc.Type.int(64),)),
        '__nv_brevll')
    return builder.call(fn, args)


@lower(stubs.clz, types.Any)
def ptx_clz(context, builder, sig, args):
    return builder.ctlz(
        args[0],
        context.get_constant(types.boolean, 0))


@lower(stubs.ffs, types.Any)
def ptx_ffs(context, builder, sig, args):
    return builder.cttz(
        args[0],
        context.get_constant(types.boolean, 0))


@lower(stubs.selp, types.Any, types.Any, types.Any)
def ptx_selp(context, builder, sig, args):
    test, a, b = args
    return builder.select(test, a, b)


@lower(max, types.f4, types.f4)
def ptx_max_f4(context, builder, sig, args):
    fn = builder.module.get_or_insert_function(
        lc.Type.function(
            lc.Type.float(),
            (lc.Type.float(), lc.Type.float())),
        '__nv_fmaxf')
    return builder.call(fn, args)


@lower(max, types.f8, types.f4)
@lower(max, types.f4, types.f8)
@lower(max, types.f8, types.f8)
def ptx_max_f8(context, builder, sig, args):
    fn = builder.module.get_or_insert_function(
        lc.Type.function(
            lc.Type.double(),
            (lc.Type.double(), lc.Type.double())),
        '__nv_fmax')

    return builder.call(fn, [
        context.cast(builder, args[0], sig.args[0], types.double),
        context.cast(builder, args[1], sig.args[1], types.double),
    ])


@lower(min, types.f4, types.f4)
def ptx_min_f4(context, builder, sig, args):
    fn = builder.module.get_or_insert_function(
        lc.Type.function(
            lc.Type.float(),
            (lc.Type.float(), lc.Type.float())),
        '__nv_fminf')
    return builder.call(fn, args)


@lower(min, types.f8, types.f4)
@lower(min, types.f4, types.f8)
@lower(min, types.f8, types.f8)
def ptx_min_f8(context, builder, sig, args):
    fn = builder.module.get_or_insert_function(
        lc.Type.function(
            lc.Type.double(),
            (lc.Type.double(), lc.Type.double())),
        '__nv_fmin')

    return builder.call(fn, [
        context.cast(builder, args[0], sig.args[0], types.double),
        context.cast(builder, args[1], sig.args[1], types.double),
    ])


@lower(round, types.f4)
@lower(round, types.f8)
def ptx_round(context, builder, sig, args):
    fn = builder.module.get_or_insert_function(
        lc.Type.function(
            lc.Type.int(64),
            (lc.Type.double(),)),
        '__nv_llrint')
    return builder.call(fn, [
        context.cast(builder, args[0], sig.args[0], types.double),
    ])


<<<<<<< HEAD
@lower(round, types.f4, types.Integer)
@lower(round, types.f8, types.Integer)
def round_to_impl(context, builder, sig, args):
    def round_ndigits(x, ndigits):
        if math.isinf(x) or math.isnan(x):
            return x

        if ndigits >= 0:
            if ndigits > 22:
                # pow1 and pow2 are each safe from overflow, but
                # pow1*pow2 ~= pow(10.0, ndigits) might overflow.
                pow1 = 10.0 ** (ndigits - 22)
                pow2 = 1e22
            else:
                pow1 = 10.0 ** ndigits
                pow2 = 1.0
            y = (x * pow1) * pow2
            if math.isinf(y):
                return x
            #return (round(y) / pow2) / pow1

        else:
            pow1 = 10.0 ** (-ndigits)
            y = x / pow1
            #return round(y) * pow1

        z = round(y)
        if (math.fabs(y - z) == 0.5):
            # halfway between two integers; use round-half-even
            z = 2.0 * round(y / 2.0)

        if ndigits >= 0:
            z = (z / pow2) / pow1
        else:
            z *= pow1

        return z

    return context.compile_internal(builder, round_ndigits, sig, args, )
=======
@lower(math.isinf, types.Integer)
@lower(math.isnan, types.Integer)
def math_isinf_isnan_int(context, builder, sig, args):
    return lc.Constant.int(lc.Type.int(1), 0)


@lower(math.isfinite, types.Integer)
def math_isfinite_int(context, builder, sig, args):
    return lc.Constant.int(lc.Type.int(1), 1)
>>>>>>> 626b40ed


def gen_deg_rad(const):
    def impl(context, builder, sig, args):
        argty, = sig.args
        factor = context.get_constant(argty, const)
        return builder.fmul(factor, args[0])
    return impl


_deg2rad = math.pi / 180.
_rad2deg = 180. / math.pi
lower(math.radians, types.f4)(gen_deg_rad(_deg2rad))
lower(math.radians, types.f8)(gen_deg_rad(_deg2rad))
lower(math.degrees, types.f4)(gen_deg_rad(_rad2deg))
lower(math.degrees, types.f8)(gen_deg_rad(_rad2deg))


def _normalize_indices(context, builder, indty, inds):
    """
    Convert integer indices into tuple of intp
    """
    if indty in types.integer_domain:
        indty = types.UniTuple(dtype=indty, count=1)
        indices = [inds]
    else:
        indices = cgutils.unpack_tuple(builder, inds, count=len(indty))
    indices = [context.cast(builder, i, t, types.intp)
               for t, i in zip(indty, indices)]
    return indty, indices


def _atomic_dispatcher(dispatch_fn):
    def imp(context, builder, sig, args):
        # The common argument handling code
        aryty, indty, valty = sig.args
        ary, inds, val = args
        dtype = aryty.dtype

        indty, indices = _normalize_indices(context, builder, indty, inds)

        if dtype != valty:
            raise TypeError("expect %s but got %s" % (dtype, valty))

        if aryty.ndim != len(indty):
            raise TypeError("indexing %d-D array with %d-D index" %
                            (aryty.ndim, len(indty)))

        lary = context.make_array(aryty)(context, builder, ary)
        ptr = cgutils.get_item_pointer(context, builder, aryty, lary, indices)
        # dispatcher to implementation base on dtype
        return dispatch_fn(context, builder, dtype, ptr, val)
    return imp


@lower(stubs.atomic.add, types.Array, types.intp, types.Any)
@lower(stubs.atomic.add, types.Array, types.UniTuple, types.Any)
@lower(stubs.atomic.add, types.Array, types.Tuple, types.Any)
@_atomic_dispatcher
def ptx_atomic_add_tuple(context, builder, dtype, ptr, val):
    if dtype == types.float32:
        lmod = builder.module
        return builder.call(nvvmutils.declare_atomic_add_float32(lmod),
                            (ptr, val))
    elif dtype == types.float64:
        lmod = builder.module
        return builder.call(nvvmutils.declare_atomic_add_float64(lmod),
                            (ptr, val))
    else:
        return builder.atomic_rmw('add', ptr, val, 'monotonic')


@lower(stubs.atomic.sub, types.Array, types.intp, types.Any)
@lower(stubs.atomic.sub, types.Array, types.UniTuple, types.Any)
@lower(stubs.atomic.sub, types.Array, types.Tuple, types.Any)
@_atomic_dispatcher
def ptx_atomic_sub(context, builder, dtype, ptr, val):
    if dtype == types.float32:
        lmod = builder.module
        return builder.call(nvvmutils.declare_atomic_sub_float32(lmod),
                            (ptr, val))
    elif dtype == types.float64:
        lmod = builder.module
        return builder.call(nvvmutils.declare_atomic_sub_float64(lmod),
                            (ptr, val))
    else:
        return builder.atomic_rmw('sub', ptr, val, 'monotonic')


@lower(stubs.atomic.max, types.Array, types.intp, types.Any)
@lower(stubs.atomic.max, types.Array, types.Tuple, types.Any)
@lower(stubs.atomic.max, types.Array, types.UniTuple, types.Any)
@_atomic_dispatcher
def ptx_atomic_max(context, builder, dtype, ptr, val):
    lmod = builder.module
    if dtype == types.float64:
        return builder.call(nvvmutils.declare_atomic_max_float64(lmod),
                            (ptr, val))
    elif dtype == types.float32:
        return builder.call(nvvmutils.declare_atomic_max_float32(lmod),
                            (ptr, val))
    elif dtype in (types.int32, types.int64):
        return builder.atomic_rmw('max', ptr, val, ordering='monotonic')
    elif dtype in (types.uint32, types.uint64):
        return builder.atomic_rmw('umax', ptr, val, ordering='monotonic')
    else:
        raise TypeError('Unimplemented atomic max with %s array' % dtype)


@lower(stubs.atomic.min, types.Array, types.intp, types.Any)
@lower(stubs.atomic.min, types.Array, types.Tuple, types.Any)
@lower(stubs.atomic.min, types.Array, types.UniTuple, types.Any)
@_atomic_dispatcher
def ptx_atomic_min(context, builder, dtype, ptr, val):
    lmod = builder.module
    if dtype == types.float64:
        return builder.call(nvvmutils.declare_atomic_min_float64(lmod),
                            (ptr, val))
    elif dtype == types.float32:
        return builder.call(nvvmutils.declare_atomic_min_float32(lmod),
                            (ptr, val))
    elif dtype in (types.int32, types.int64):
        return builder.atomic_rmw('min', ptr, val, ordering='monotonic')
    elif dtype in (types.uint32, types.uint64):
        return builder.atomic_rmw('umin', ptr, val, ordering='monotonic')
    else:
        raise TypeError('Unimplemented atomic min with %s array' % dtype)


@lower(stubs.atomic.nanmax, types.Array, types.intp, types.Any)
@lower(stubs.atomic.nanmax, types.Array, types.Tuple, types.Any)
@lower(stubs.atomic.nanmax, types.Array, types.UniTuple, types.Any)
@_atomic_dispatcher
def ptx_atomic_nanmax(context, builder, dtype, ptr, val):
    lmod = builder.module
    if dtype == types.float64:
        return builder.call(nvvmutils.declare_atomic_nanmax_float64(lmod),
                            (ptr, val))
    elif dtype == types.float32:
        return builder.call(nvvmutils.declare_atomic_nanmax_float32(lmod),
                            (ptr, val))
    elif dtype in (types.int32, types.int64):
        return builder.atomic_rmw('max', ptr, val, ordering='monotonic')
    elif dtype in (types.uint32, types.uint64):
        return builder.atomic_rmw('umax', ptr, val, ordering='monotonic')
    else:
        raise TypeError('Unimplemented atomic max with %s array' % dtype)


@lower(stubs.atomic.nanmin, types.Array, types.intp, types.Any)
@lower(stubs.atomic.nanmin, types.Array, types.Tuple, types.Any)
@lower(stubs.atomic.nanmin, types.Array, types.UniTuple, types.Any)
@_atomic_dispatcher
def ptx_atomic_nanmin(context, builder, dtype, ptr, val):
    lmod = builder.module
    if dtype == types.float64:
        return builder.call(nvvmutils.declare_atomic_nanmin_float64(lmod),
                            (ptr, val))
    elif dtype == types.float32:
        return builder.call(nvvmutils.declare_atomic_nanmin_float32(lmod),
                            (ptr, val))
    elif dtype in (types.int32, types.int64):
        return builder.atomic_rmw('min', ptr, val, ordering='monotonic')
    elif dtype in (types.uint32, types.uint64):
        return builder.atomic_rmw('umin', ptr, val, ordering='monotonic')
    else:
        raise TypeError('Unimplemented atomic min with %s array' % dtype)


@lower(stubs.atomic.compare_and_swap, types.Array, types.Any, types.Any)
def ptx_atomic_cas_tuple(context, builder, sig, args):
    aryty, oldty, valty = sig.args
    ary, old, val = args
    dtype = aryty.dtype

    lary = context.make_array(aryty)(context, builder, ary)
    zero = context.get_constant(types.intp, 0)
    ptr = cgutils.get_item_pointer(context, builder, aryty, lary, (zero,))
    if aryty.dtype == types.int32:
        lmod = builder.module
        return builder.call(nvvmutils.declare_atomic_cas_int32(lmod),
                            (ptr, old, val))
    else:
        raise TypeError('Unimplemented atomic compare_and_swap '
                        'with %s array' % dtype)


# -----------------------------------------------------------------------------


def _get_target_data(context):
    return ll.create_target_data(nvvm.data_layout[context.address_size])


def _generic_array(context, builder, shape, dtype, symbol_name, addrspace,
                   can_dynsized=False):
    elemcount = reduce(operator.mul, shape, 1)

    # Check for valid shape for this type of allocation.
    # Only 1d arrays can be dynamic.
    dynamic_smem = elemcount <= 0 and can_dynsized and len(shape) == 1
    if elemcount <= 0 and not dynamic_smem:
        raise ValueError("array length <= 0")

    # Check that we support the requested dtype
    other_supported_type = isinstance(dtype, (types.Record, types.Boolean))
    if dtype not in types.number_domain and not other_supported_type:
        raise TypeError("unsupported type: %s" % dtype)

    lldtype = context.get_data_type(dtype)
    laryty = Type.array(lldtype, elemcount)

    if addrspace == nvvm.ADDRSPACE_LOCAL:
        # Special case local address space allocation to use alloca
        # NVVM is smart enough to only use local memory if no register is
        # available
        dataptr = cgutils.alloca_once(builder, laryty, name=symbol_name)
    else:
        lmod = builder.module

        # Create global variable in the requested address space
        gvmem = lmod.add_global_variable(laryty, symbol_name, addrspace)
        # Specify alignment to avoid misalignment bug
        align = context.get_abi_sizeof(lldtype)
        # Alignment is required to be a power of 2 for shared memory. If it is
        # not a power of 2 (e.g. for a Record array) then round up accordingly.
        gvmem.align = 1 << (align - 1 ).bit_length()

        if dynamic_smem:
            gvmem.linkage = lc.LINKAGE_EXTERNAL
        else:
            ## Comment out the following line to workaround a NVVM bug
            ## which generates a invalid symbol name when the linkage
            ## is internal and in some situation.
            ## See _get_unique_smem_id()
            # gvmem.linkage = lc.LINKAGE_INTERNAL

            gvmem.initializer = lc.Constant.undef(laryty)

        # Convert to generic address-space
        conv = nvvmutils.insert_addrspace_conv(lmod, Type.int(8), addrspace)
        addrspaceptr = gvmem.bitcast(Type.pointer(Type.int(8), addrspace))
        dataptr = builder.call(conv, [addrspaceptr])

    targetdata = _get_target_data(context)
    lldtype = context.get_data_type(dtype)
    itemsize = lldtype.get_abi_size(targetdata)

    # Compute strides
    laststride = itemsize
    rstrides = []
    for i, lastsize in enumerate(reversed(shape)):
        rstrides.append(laststride)
        laststride *= lastsize
    strides = [s for s in reversed(rstrides)]
    kstrides = [context.get_constant(types.intp, s) for s in strides]

    # Compute shape
    if dynamic_smem:
        # Compute the shape based on the dynamic shared memory configuration.
        # Unfortunately NVVM does not provide an intrinsic for the
        # %dynamic_smem_size register, so we must read it using inline
        # assembly.
        get_dynshared_size = InlineAsm.get(Type.function(Type.int(), []),
                                           "mov.u32 $0, %dynamic_smem_size;",
                                           '=r', side_effect=True)
        dynsmem_size = builder.zext(builder.call(get_dynshared_size, []),
                                    Type.int(width=64))
        # Only 1-D dynamic shared memory is supported so the following is a
        # sufficient construction of the shape
        kitemsize = context.get_constant(types.intp, itemsize)
        kshape = [builder.udiv(dynsmem_size, kitemsize)]
    else:
        kshape = [context.get_constant(types.intp, s) for s in shape]

    # Create array object
    ndim = len(shape)
    aryty = types.Array(dtype=dtype, ndim=ndim, layout='C')
    ary = context.make_array(aryty)(context, builder)

    context.populate_array(ary,
                           data=builder.bitcast(dataptr, ary.data.type),
                           shape=kshape,
                           strides=kstrides,
                           itemsize=context.get_constant(types.intp, itemsize),
                           meminfo=None)
    return ary._getvalue()<|MERGE_RESOLUTION|>--- conflicted
+++ resolved
@@ -468,7 +468,6 @@
     ])
 
 
-<<<<<<< HEAD
 @lower(round, types.f4, types.Integer)
 @lower(round, types.f8, types.Integer)
 def round_to_impl(context, builder, sig, args):
@@ -508,7 +507,8 @@
         return z
 
     return context.compile_internal(builder, round_ndigits, sig, args, )
-=======
+
+
 @lower(math.isinf, types.Integer)
 @lower(math.isnan, types.Integer)
 def math_isinf_isnan_int(context, builder, sig, args):
@@ -518,7 +518,6 @@
 @lower(math.isfinite, types.Integer)
 def math_isfinite_int(context, builder, sig, args):
     return lc.Constant.int(lc.Type.int(1), 1)
->>>>>>> 626b40ed
 
 
 def gen_deg_rad(const):
