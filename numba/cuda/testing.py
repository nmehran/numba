import contextlib
import os
import platform
import shutil
import sys

from numba.tests.support import (
    captured_stdout,
    SerialMixin,
    redirect_c_stdout,
)
from numba.cuda.cuda_paths import get_conda_ctk
<<<<<<< HEAD
from numba.cuda.cudadrv import devices, libs
from numba.cuda.cudadrv.runtime import runtime
=======
from numba.cuda.cudadrv import driver, devices, libs
>>>>>>> ad5dec94
from numba.core import config
from numba.tests.support import TestCase
import unittest


class CUDATestCase(SerialMixin, TestCase):
    """
    For tests that use a CUDA device. Test methods in a CUDATestCase must not
    be run out of module order, because the ContextResettingTestCase may reset
    the context and destroy resources used by a normal CUDATestCase if any of
    its tests are run between tests from a CUDATestCase.
    """

    def setUp(self):
        self._low_occupancy_warnings = config.CUDA_LOW_OCCUPANCY_WARNINGS
        self._warn_on_implicit_copy = config.CUDA_WARN_ON_IMPLICIT_COPY

        # Disable warnings about low gpu utilization in the test suite
        config.CUDA_LOW_OCCUPANCY_WARNINGS = 0
        # Disable warnings about host arrays in the test suite
        config.CUDA_WARN_ON_IMPLICIT_COPY = 0

    def tearDown(self):
        config.CUDA_LOW_OCCUPANCY_WARNINGS = self._low_occupancy_warnings
        config.CUDA_WARN_ON_IMPLICIT_COPY = self._warn_on_implicit_copy


class ContextResettingTestCase(CUDATestCase):
    """
    For tests where the context needs to be reset after each test. Typically
    these inspect or modify parts of the context that would usually be expected
    to be internal implementation details (such as the state of allocations and
    deallocations, etc.).
    """

    def tearDown(self):
        super().tearDown()
        from numba.cuda.cudadrv.devices import reset
        reset()


def ensure_supported_ccs_initialized():
    from numba.cuda import is_available as cuda_is_available
    from numba.cuda.cudadrv import nvvm

    if cuda_is_available():
        # Ensure that cudart.so is loaded and the list of supported compute
        # capabilities in the nvvm module is populated before a fork. This is
        # needed because some compilation tests don't require a CUDA context,
        # but do use NVVM, and it is required that libcudart.so should be
        # loaded before a fork (note that the requirement is not explicitly
        # documented).
        nvvm.get_supported_ccs()


def skip_on_cudasim(reason):
    """Skip this test if running on the CUDA simulator"""
    return unittest.skipIf(config.ENABLE_CUDASIM, reason)


def skip_unless_cudasim(reason):
    """Skip this test if running on CUDA hardware"""
    return unittest.skipUnless(config.ENABLE_CUDASIM, reason)


def skip_unless_conda_cudatoolkit(reason):
    """Skip test if the CUDA toolkit was not installed by Conda"""
    return unittest.skipUnless(get_conda_ctk() is not None, reason)


def skip_if_external_memmgr(reason):
    """Skip test if an EMM Plugin is in use"""
    return unittest.skipIf(config.CUDA_MEMORY_MANAGER != 'default', reason)


def skip_under_cuda_memcheck(reason):
    return unittest.skipIf(os.environ.get('CUDA_MEMCHECK') is not None, reason)


def skip_without_nvdisasm(reason):
    nvdisasm_path = shutil.which('nvdisasm')
    return unittest.skipIf(nvdisasm_path is None, reason)


def skip_with_nvdisasm(reason):
    nvdisasm_path = shutil.which('nvdisasm')
    return unittest.skipIf(nvdisasm_path is not None, reason)


def skip_on_arm(reason):
    cpu = platform.processor()
    is_arm = cpu.startswith('arm') or cpu.startswith('aarch')
    return unittest.skipIf(is_arm, reason)


def cuda_X_or_above(major, minor):
    if not config.ENABLE_CUDASIM:
        toolkit_version = runtime.get_version()
        return toolkit_version >= (major, minor)
    else:
        return True


def skip_unless_toolkit_70(fn):
    return unittest.skipUnless(cuda_X_or_above(7, 0),
                               "requires toolkit >= 7.0")(fn)


def skip_unless_toolkit_90(fn):
    return unittest.skipUnless(cuda_X_or_above(9, 0),
                               "requires toolkit >= 9.0")(fn)


def skip_unless_toolkit_102(fn):
    return unittest.skipUnless(cuda_X_or_above(10, 2),
                               "requires toolkit >= 10.2")(fn)


def cc_X_or_above(major, minor):
    if not config.ENABLE_CUDASIM:
        cc = devices.get_context().device.compute_capability
        return cc >= (major, minor)
    else:
        return True


def skip_unless_cc_32(fn):
    return unittest.skipUnless(cc_X_or_above(3, 2), "requires cc >= 3.2")(fn)


def skip_unless_cc_50(fn):
    return unittest.skipUnless(cc_X_or_above(5, 0), "requires cc >= 5.0")(fn)


def skip_unless_cc_53(fn):
    return unittest.skipUnless(cc_X_or_above(5, 3), "requires cc >= 5.3")(fn)


def skip_unless_cc_60(fn):
    return unittest.skipUnless(cc_X_or_above(6, 0), "requires cc >= 6.0")(fn)


def xfail_with_cuda_python(fn):
    if driver.USE_NV_BINDING:
        return unittest.expectedFailure(fn)
    else:
        return fn


def cudadevrt_missing():
    if config.ENABLE_CUDASIM:
        return False
    try:
        libs.check_static_lib('cudadevrt')
    except FileNotFoundError:
        return True
    return False


def skip_if_cudadevrt_missing(fn):
    return unittest.skipIf(cudadevrt_missing(), 'cudadevrt missing')(fn)


class CUDATextCapture(object):

    def __init__(self, stream):
        self._stream = stream

    def getvalue(self):
        return self._stream.read()


class PythonTextCapture(object):

    def __init__(self, stream):
        self._stream = stream

    def getvalue(self):
        return self._stream.getvalue()


@contextlib.contextmanager
def captured_cuda_stdout():
    """
    Return a minimal stream-like object capturing the text output of
    either CUDA or the simulator.
    """
    # Prevent accidentally capturing previously output text
    sys.stdout.flush()

    if config.ENABLE_CUDASIM:
        # The simulator calls print() on Python stdout
        with captured_stdout() as stream:
            yield PythonTextCapture(stream)
    else:
        # The CUDA runtime writes onto the system stdout
        from numba import cuda
        with redirect_c_stdout() as stream:
            yield CUDATextCapture(stream)
            cuda.synchronize()


class ForeignArray(object):
    """
    Class for emulating an array coming from another library through the CUDA
    Array interface. This just hides a DeviceNDArray so that it doesn't look
    like a DeviceNDArray.
    """

    def __init__(self, arr):
        self._arr = arr
        self.__cuda_array_interface__ = arr.__cuda_array_interface__<|MERGE_RESOLUTION|>--- conflicted
+++ resolved
@@ -10,12 +10,8 @@
     redirect_c_stdout,
 )
 from numba.cuda.cuda_paths import get_conda_ctk
-<<<<<<< HEAD
-from numba.cuda.cudadrv import devices, libs
+from numba.cuda.cudadrv import driver, devices, libs
 from numba.cuda.cudadrv.runtime import runtime
-=======
-from numba.cuda.cudadrv import driver, devices, libs
->>>>>>> ad5dec94
 from numba.core import config
 from numba.tests.support import TestCase
 import unittest
