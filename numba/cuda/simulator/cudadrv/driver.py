--- conflicted
+++ resolved
@@ -32,11 +32,7 @@
 driver = FakeDriver()
 
 Linker = None
-<<<<<<< HEAD
-
 
 def launch_kernel(*args, **kwargs):
     msg = 'Launching kernels directly is not supported in the simulator'
-    raise RuntimeError(msg)
-=======
->>>>>>> 1db569f7
+    raise RuntimeError(msg)