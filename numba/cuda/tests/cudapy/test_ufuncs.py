import functools
import numpy as np
import unittest

from numba import config, cuda, types
from numba.tests.support import TestCase
from numba.tests.test_ufuncs import BasicUFuncTest


def _make_ufunc_usecase(ufunc):
    ldict = {}
    arg_str = ','.join(['a{0}'.format(i) for i in range(ufunc.nargs)])
    func_str = f'def fn({arg_str}):\n    np.{ufunc.__name__}({arg_str})'
    exec(func_str, globals(), ldict)
    fn = ldict['fn']
    fn.__name__ = '{0}_usecase'.format(ufunc.__name__)
    return fn


# This test would also be a CUDATestCase, but to avoid a confusing and
# potentially dangerous inheritance diamond with setUp methods that modify
# global state, we implement the necessary parts of CUDATestCase within this
# class instead. These are:
#
# - Disable parallel testing with _numba_parallel_test_.
# - Disabling CUDA performance warnings for the duration of tests.
class TestUFuncs(BasicUFuncTest, TestCase):
    _numba_parallel_test_ = False

    def setUp(self):
        BasicUFuncTest.setUp(self)

        # The basic ufunc test does not set up complex inputs, so we'll add
        # some here for testing with CUDA.
        self.inputs.extend([
            (np.complex64(-0.5 - 0.5j), types.complex64),
            (np.complex64(0.0), types.complex64),
            (np.complex64(0.5 + 0.5j), types.complex64),

            (np.complex128(-0.5 - 0.5j), types.complex128),
            (np.complex128(0.0), types.complex128),
            (np.complex128(0.5 + 0.5j), types.complex128),

            (np.array([-0.5 - 0.5j, 0.0, 0.5 + 0.5j], dtype='c8'),
             types.Array(types.complex64, 1, 'C')),
            (np.array([-0.5 - 0.5j, 0.0, 0.5 + 0.5j], dtype='c16'),
             types.Array(types.complex128, 1, 'C')),
        ])

        # Test with multiple dimensions
        self.inputs.extend([
            # Basic 2D and 3D arrays
            (np.linspace(0, 1).reshape((5, -1)),
             types.Array(types.float64, 2, 'C')),
            (np.linspace(0, 1).reshape((2, 5, -1)),
             types.Array(types.float64, 3, 'C')),
            # Complex data (i.e. interleaved)
            (np.linspace(0, 1 + 1j).reshape(5, -1),
             types.Array(types.complex128, 2, 'C')),
            # F-ordered
            (np.asfortranarray(np.linspace(0, 1).reshape((5, -1))),
             types.Array(types.float64, 2, 'F')),
        ])

        # Add tests for other integer types
        self.inputs.extend([
            (np.uint8(0), types.uint8),
            (np.uint8(1), types.uint8),
            (np.int8(-1), types.int8),
            (np.int8(0), types.int8),

            (np.uint16(0), types.uint16),
            (np.uint16(1), types.uint16),
            (np.int16(-1), types.int16),
            (np.int16(0), types.int16),

            (np.ulonglong(0), types.ulonglong),
            (np.ulonglong(1), types.ulonglong),
            (np.longlong(-1), types.longlong),
            (np.longlong(0), types.longlong),

            (np.array([0,1], dtype=np.ulonglong),
             types.Array(types.ulonglong, 1, 'C')),
            (np.array([0,1], dtype=np.longlong),
             types.Array(types.longlong, 1, 'C')),
        ])

        self._low_occupancy_warnings = config.CUDA_LOW_OCCUPANCY_WARNINGS
        self._warn_on_implicit_copy = config.CUDA_WARN_ON_IMPLICIT_COPY

        # Disable warnings about low gpu utilization in the test suite
        config.CUDA_LOW_OCCUPANCY_WARNINGS = 0
        # Disable warnings about host arrays in the test suite
        config.CUDA_WARN_ON_IMPLICIT_COPY = 0

    def tearDown(self):
        # Restore original warning settings
        config.CUDA_LOW_OCCUPANCY_WARNINGS = self._low_occupancy_warnings
        config.CUDA_WARN_ON_IMPLICIT_COPY = self._warn_on_implicit_copy

    def _make_ufunc_usecase(self, ufunc):
        return _make_ufunc_usecase(ufunc)

    @functools.lru_cache(maxsize=None)
    def _compile(self, pyfunc, args):
        # We return an already-configured kernel so that basic_ufunc_test can
        # call it just like it does for a CPU function
        return cuda.jit(args)(pyfunc)[1, 1]

    def basic_int_ufunc_test(self, name=None):
        skip_inputs = [
            types.float32,
            types.float64,
            types.Array(types.float32, 1, 'C'),
            types.Array(types.float32, 2, 'C'),
            types.Array(types.float64, 1, 'C'),
            types.Array(types.float64, 2, 'C'),
            types.Array(types.float64, 3, 'C'),
            types.Array(types.float64, 2, 'F'),
            types.complex64,
            types.complex128,
            types.Array(types.complex64, 1, 'C'),
            types.Array(types.complex64, 2, 'C'),
            types.Array(types.complex128, 1, 'C'),
            types.Array(types.complex128, 2, 'C'),
        ]
        self.basic_ufunc_test(name, skip_inputs=skip_inputs)

    ############################################################################
    # Trigonometric Functions

    def test_sin_ufunc(self):
        self.basic_ufunc_test(np.sin, kinds='cf')

    def test_cos_ufunc(self):
        self.basic_ufunc_test(np.cos, kinds='cf')

    def test_tan_ufunc(self):
        self.basic_ufunc_test(np.tan, kinds='cf')

    def test_arcsin_ufunc(self):
        self.basic_ufunc_test(np.arcsin, kinds='cf')

    def test_arccos_ufunc(self):
        self.basic_ufunc_test(np.arccos, kinds='cf')

    def test_arctan_ufunc(self):
        self.basic_ufunc_test(np.arctan, kinds='cf')

    def test_arctan2_ufunc(self):
        self.basic_ufunc_test(np.arctan2, kinds='f')

    def test_hypot_ufunc(self):
        self.basic_ufunc_test(np.hypot, kinds='f')

    def test_sinh_ufunc(self):
        self.basic_ufunc_test(np.sinh, kinds='cf')

    def test_cosh_ufunc(self):
        self.basic_ufunc_test(np.cosh, kinds='cf')

    def test_tanh_ufunc(self):
        self.basic_ufunc_test(np.tanh, kinds='cf')

    def test_arcsinh_ufunc(self):
        self.basic_ufunc_test(np.arcsinh, kinds='cf')

    def test_arccosh_ufunc(self):
        self.basic_ufunc_test(np.arccosh, kinds='cf')

    def test_arctanh_ufunc(self):
        # arctanh is only valid is only finite in the range ]-1, 1[
        # This means that for any of the integer types it will produce
        # conversion from infinity/-infinity to integer. That's undefined
        # behavior in C, so the results may vary from implementation to
        # implementation. This means that the result from the compiler
        # used to compile NumPy may differ from the result generated by
        # llvm. Skipping the integer types in this test avoids failed
        # tests because of this.
        to_skip = [types.Array(types.uint32, 1, 'C'), types.uint32,
                   types.Array(types.int32, 1, 'C'), types.int32,
                   types.Array(types.uint64, 1, 'C'), types.uint64,
                   types.Array(types.int64, 1, 'C'), types.int64]

        self.basic_ufunc_test(np.arctanh, skip_inputs=to_skip, kinds='cf')

    def test_deg2rad_ufunc(self):
        self.basic_ufunc_test(np.deg2rad, kinds='f')

    def test_rad2deg_ufunc(self):
        self.basic_ufunc_test(np.rad2deg, kinds='f')

    def test_degrees_ufunc(self):
        self.basic_ufunc_test(np.degrees, kinds='f')

    def test_radians_ufunc(self):
        self.basic_ufunc_test(np.radians, kinds='f')

<<<<<<< HEAD
    ############################################################################
    # Comparison functions
    def test_greater_ufunc(self):
        self.basic_ufunc_test(np.greater)

    def test_greater_equal_ufunc(self):
        self.basic_ufunc_test(np.greater_equal)

    def test_less_ufunc(self):
        self.basic_ufunc_test(np.less)

    def test_less_equal_ufunc(self):
        self.basic_ufunc_test(np.less_equal)

    def test_not_equal_ufunc(self):
        self.basic_ufunc_test(np.not_equal)

    def test_equal_ufunc(self):
        self.basic_ufunc_test(np.equal)

    def test_logical_and_ufunc(self):
        self.basic_ufunc_test(np.logical_and)

    def test_logical_or_ufunc(self):
        self.basic_ufunc_test(np.logical_or)

    def test_logical_xor_ufunc(self):
        self.basic_ufunc_test(np.logical_xor)

    def test_logical_not_ufunc(self):
        self.basic_ufunc_test(np.logical_not)

    def test_maximum_ufunc(self):
        self.basic_ufunc_test(np.maximum)

    def test_minimum_ufunc(self):
        self.basic_ufunc_test(np.minimum)

    def test_fmax_ufunc(self):
        self.basic_ufunc_test(np.fmax)

    def test_fmin_ufunc(self):
        self.basic_ufunc_test(np.fmin)
=======
    def test_bitwise_and_ufunc(self):
        self.basic_int_ufunc_test(np.bitwise_and)

    def test_bitwise_or_ufunc(self):
        self.basic_int_ufunc_test(np.bitwise_or)

    def test_bitwise_xor_ufunc(self):
        self.basic_int_ufunc_test(np.bitwise_xor)

    def test_invert_ufunc(self):
        self.basic_int_ufunc_test(np.invert)

    def test_bitwise_not_ufunc(self):
        self.basic_int_ufunc_test(np.bitwise_not)

    # Note: there is no entry for np.left_shift and np.right_shift
    # because their implementations in NumPy have undefined behavior
    # when the second argument is a negative. See the comment in
    # numba/tests/test_ufuncs.py for more details.
>>>>>>> 249c8ff3


if __name__ == '__main__':
    unittest.main()<|MERGE_RESOLUTION|>--- conflicted
+++ resolved
@@ -196,7 +196,6 @@
     def test_radians_ufunc(self):
         self.basic_ufunc_test(np.radians, kinds='f')
 
-<<<<<<< HEAD
     ############################################################################
     # Comparison functions
     def test_greater_ufunc(self):
@@ -240,7 +239,7 @@
 
     def test_fmin_ufunc(self):
         self.basic_ufunc_test(np.fmin)
-=======
+
     def test_bitwise_and_ufunc(self):
         self.basic_int_ufunc_test(np.bitwise_and)
 
@@ -260,7 +259,6 @@
     # because their implementations in NumPy have undefined behavior
     # when the second argument is a negative. See the comment in
     # numba/tests/test_ufuncs.py for more details.
->>>>>>> 249c8ff3
 
 
 if __name__ == '__main__':
