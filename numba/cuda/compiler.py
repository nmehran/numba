--- conflicted
+++ resolved
@@ -65,32 +65,9 @@
 
 def compile_kernel(pyfunc, args, link, debug=False, inline=False,
                    fastmath=False, extensions=[], max_registers=None, opt=True):
-<<<<<<< HEAD
-    cres = compile_cuda(pyfunc, types.void, args, debug=debug, inline=inline,
-                        fastmath=fastmath)
-    fname = cres.fndesc.llvm_func_name
-    lib, kernel = cres.target_context.prepare_cuda_kernel(cres.library, fname,
-                                                          cres.signature.args,
-                                                          debug=debug)
-
-    cukern = _Kernel(llvm_module=lib._final_module,
-                     name=kernel.name,
-                     pretty_name=cres.fndesc.qualname,
-                     argtypes=cres.signature.args,
-                     type_annotation=cres.type_annotation,
-                     link=link,
-                     debug=debug,
-                     opt=opt,
-                     call_helper=cres.call_helper,
-                     fastmath=fastmath,
-                     extensions=extensions,
-                     max_registers=max_registers)
-    return cukern
-=======
     return _Kernel(pyfunc, args, link, debug=debug, inline=inline,
                    fastmath=fastmath, extensions=extensions,
                    max_registers=max_registers, opt=opt)
->>>>>>> 00ad1275
 
 
 @global_compiler_lock
