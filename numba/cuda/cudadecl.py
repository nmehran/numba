from numba.core import types, errors
from numba.core.typing.npydecl import (parse_dtype, parse_shape,
                                       register_number_classes)
from numba.core.typing.templates import (AttributeTemplate, ConcreteTemplate,
                                         AbstractTemplate, CallableTemplate,
                                         signature, Registry)
from numba.cuda.types import dim3, grid_group
from numba import cuda
from numba.cuda.compiler import _declare_device_function

registry = Registry()
register = registry.register
register_attr = registry.register_attr
register_global = registry.register_global

register_number_classes(register_global)


class GridFunction(CallableTemplate):
    def generic(self):
        def typer(ndim):
            if not isinstance(ndim, types.IntegerLiteral):
                raise errors.RequireLiteralValue(ndim)
            val = ndim.literal_value
            if val == 1:
                restype = types.int32
            elif val in (2, 3):
                restype = types.UniTuple(types.int32, val)
            else:
                raise ValueError('argument can only be 1, 2, 3')
            return signature(restype, types.int32)
        return typer


@register
class Cuda_grid(GridFunction):
    key = cuda.grid


@register
class Cuda_gridsize(GridFunction):
    key = cuda.gridsize


class Cuda_array_decl(CallableTemplate):
    def generic(self):
        def typer(shape, dtype):

            # Only integer literals and tuples of integer literals are valid
            # shapes
            if isinstance(shape, types.Integer):
                if not isinstance(shape, types.IntegerLiteral):
                    return None
            elif isinstance(shape, (types.Tuple, types.UniTuple)):
                if any([not isinstance(s, types.IntegerLiteral)
                        for s in shape]):
                    return None
            else:
                return None

            ndim = parse_shape(shape)
            nb_dtype = parse_dtype(dtype)
            if nb_dtype is not None and ndim is not None:
                return types.Array(dtype=nb_dtype, ndim=ndim, layout='C')

        return typer


@register
class Cuda_shared_array(Cuda_array_decl):
    key = cuda.shared.array


@register
class Cuda_local_array(Cuda_array_decl):
    key = cuda.local.array


@register
class Cuda_const_array_like(CallableTemplate):
    key = cuda.const.array_like

    def generic(self):
        def typer(ndarray):
            return ndarray
        return typer


@register
class Cuda_syncthreads(ConcreteTemplate):
    key = cuda.syncthreads
    cases = [signature(types.none)]


@register
class Cuda_syncthreads_count(ConcreteTemplate):
    key = cuda.syncthreads_count
    cases = [signature(types.i4, types.i4)]


@register
class Cuda_syncthreads_and(ConcreteTemplate):
    key = cuda.syncthreads_and
    cases = [signature(types.i4, types.i4)]


@register
class Cuda_syncthreads_or(ConcreteTemplate):
    key = cuda.syncthreads_or
    cases = [signature(types.i4, types.i4)]


@register
class Cuda_threadfence_device(ConcreteTemplate):
    key = cuda.threadfence
    cases = [signature(types.none)]


@register
class Cuda_threadfence_block(ConcreteTemplate):
    key = cuda.threadfence_block
    cases = [signature(types.none)]


@register
class Cuda_threadfence_system(ConcreteTemplate):
    key = cuda.threadfence_system
    cases = [signature(types.none)]


@register
class Cuda_syncwarp(ConcreteTemplate):
    key = cuda.syncwarp
    cases = [signature(types.none), signature(types.none, types.i4)]


@register
class Cuda_cg_this_grid(ConcreteTemplate):
    key = cuda.cg.this_grid
    cases = [signature(grid_group)]


@register_attr
class CudaCgModuleTemplate(AttributeTemplate):
    key = types.Module(cuda.cg)

    def resolve_this_grid(self, mod):
        return types.Function(Cuda_cg_this_grid)


class Cuda_grid_group_sync(AbstractTemplate):
    key = "GridGroup.sync"

    def generic(self, args, kws):
        return signature(types.int32, recvr=self.this)


@register_attr
class GridGroup_attrs(AttributeTemplate):
    key = grid_group

    def resolve_sync(self, mod):
        return types.BoundFunction(Cuda_grid_group_sync, grid_group)


@register
class Cuda_shfl_sync_intrinsic(ConcreteTemplate):
    key = cuda.shfl_sync_intrinsic
    cases = [
        signature(types.Tuple((types.i4, types.b1)),
                  types.i4, types.i4, types.i4, types.i4, types.i4),
        signature(types.Tuple((types.i8, types.b1)),
                  types.i4, types.i4, types.i8, types.i4, types.i4),
        signature(types.Tuple((types.f4, types.b1)),
                  types.i4, types.i4, types.f4, types.i4, types.i4),
        signature(types.Tuple((types.f8, types.b1)),
                  types.i4, types.i4, types.f8, types.i4, types.i4),
    ]


@register
class Cuda_vote_sync_intrinsic(ConcreteTemplate):
    key = cuda.vote_sync_intrinsic
    cases = [signature(types.Tuple((types.i4, types.b1)),
                       types.i4, types.i4, types.b1)]


@register
class Cuda_match_any_sync(ConcreteTemplate):
    key = cuda.match_any_sync
    cases = [
        signature(types.i4, types.i4, types.i4),
        signature(types.i4, types.i4, types.i8),
        signature(types.i4, types.i4, types.f4),
        signature(types.i4, types.i4, types.f8),
    ]


@register
class Cuda_match_all_sync(ConcreteTemplate):
    key = cuda.match_all_sync
    cases = [
        signature(types.Tuple((types.i4, types.b1)), types.i4, types.i4),
        signature(types.Tuple((types.i4, types.b1)), types.i4, types.i8),
        signature(types.Tuple((types.i4, types.b1)), types.i4, types.f4),
        signature(types.Tuple((types.i4, types.b1)), types.i4, types.f8),
    ]


@register
class Cuda_activemask(ConcreteTemplate):
    key = cuda.activemask
    cases = [signature(types.uint32)]


@register
class Cuda_lanemask_lt(ConcreteTemplate):
    key = cuda.lanemask_lt
    cases = [signature(types.uint32)]


@register
class Cuda_popc(ConcreteTemplate):
    """
    Supported types from `llvm.popc`
    [here](http://docs.nvidia.com/cuda/nvvm-ir-spec/index.html#bit-manipulations-intrinics)
    """
    key = cuda.popc
    cases = [
        signature(types.int8, types.int8),
        signature(types.int16, types.int16),
        signature(types.int32, types.int32),
        signature(types.int64, types.int64),
        signature(types.uint8, types.uint8),
        signature(types.uint16, types.uint16),
        signature(types.uint32, types.uint32),
        signature(types.uint64, types.uint64),
    ]


@register
class Cuda_fma(ConcreteTemplate):
    """
    Supported types from `llvm.fma`
    [here](https://docs.nvidia.com/cuda/nvvm-ir-spec/index.html#standard-c-library-intrinics)
    """
    key = cuda.fma
    cases = [
        signature(types.float32, types.float32, types.float32, types.float32),
        signature(types.float64, types.float64, types.float64, types.float64),
    ]


@register
class Cuda_hfma(ConcreteTemplate):
    key = cuda.fp16.hfma
    cases = [
        signature(types.float16, types.float16, types.float16, types.float16)
    ]


@register
class Cuda_cbrt(ConcreteTemplate):

    key = cuda.cbrt
    cases = [
        signature(types.float32, types.float32),
        signature(types.float64, types.float64),
    ]


@register
class Cuda_brev(ConcreteTemplate):
    key = cuda.brev
    cases = [
        signature(types.uint32, types.uint32),
        signature(types.uint64, types.uint64),
    ]


@register
class Cuda_clz(ConcreteTemplate):
    """
    Supported types from `llvm.ctlz`
    [here](http://docs.nvidia.com/cuda/nvvm-ir-spec/index.html#bit-manipulations-intrinics)
    """
    key = cuda.clz
    cases = [
        signature(types.int8, types.int8),
        signature(types.int16, types.int16),
        signature(types.int32, types.int32),
        signature(types.int64, types.int64),
        signature(types.uint8, types.uint8),
        signature(types.uint16, types.uint16),
        signature(types.uint32, types.uint32),
        signature(types.uint64, types.uint64),
    ]


@register
class Cuda_ffs(ConcreteTemplate):
    """
    Supported types from `llvm.cttz`
    [here](http://docs.nvidia.com/cuda/nvvm-ir-spec/index.html#bit-manipulations-intrinics)
    """
    key = cuda.ffs
    cases = [
        signature(types.uint32, types.int8),
        signature(types.uint32, types.int16),
        signature(types.uint32, types.int32),
        signature(types.uint32, types.int64),
        signature(types.uint32, types.uint8),
        signature(types.uint32, types.uint16),
        signature(types.uint32, types.uint32),
        signature(types.uint32, types.uint64),
    ]


@register
class Cuda_selp(AbstractTemplate):
    key = cuda.selp

    def generic(self, args, kws):
        assert not kws
        test, a, b = args

        # per docs
        # http://docs.nvidia.com/cuda/parallel-thread-execution/index.html#comparison-and-selection-instructions-selp
        supported_types = (types.float64, types.float32,
                           types.int16, types.uint16,
                           types.int32, types.uint32,
                           types.int64, types.uint64)

        if a != b or a not in supported_types:
            return

        return signature(a, test, a, a)


def _genfp16_unary(l_key):
    @register
    class Cuda_fp16_unary(ConcreteTemplate):
        key = l_key
        cases = [signature(types.float16, types.float16)]

    return Cuda_fp16_unary


def _genfp16_binary(l_key):
    @register
    class Cuda_fp16_binary(ConcreteTemplate):
        key = l_key
        cases = [signature(types.float16, types.float16, types.float16)]

    return Cuda_fp16_binary


def _genfp16_binary_comparison(l_key):
    @register
    class Cuda_fp16_cmp(ConcreteTemplate):
        key = l_key

        cases = [
            signature(types.b1, types.float16, types.float16)
        ]
    return Cuda_fp16_cmp


Cuda_hadd = _genfp16_binary(cuda.fp16.hadd)
Cuda_hsub = _genfp16_binary(cuda.fp16.hsub)
Cuda_hmul = _genfp16_binary(cuda.fp16.hmul)
Cuda_hmax = _genfp16_binary(cuda.fp16.hmax)
Cuda_hmin = _genfp16_binary(cuda.fp16.hmin)
Cuda_hneg = _genfp16_unary(cuda.fp16.hneg)
Cuda_habs = _genfp16_unary(cuda.fp16.habs)
Cuda_heq = _genfp16_binary_comparison(cuda.fp16.heq)
Cuda_hne = _genfp16_binary_comparison(cuda.fp16.hne)
Cuda_hge = _genfp16_binary_comparison(cuda.fp16.hge)
Cuda_hgt = _genfp16_binary_comparison(cuda.fp16.hgt)
Cuda_hle = _genfp16_binary_comparison(cuda.fp16.hle)
Cuda_hlt = _genfp16_binary_comparison(cuda.fp16.hlt)


def _resolve_wrapped_unary(fname):
    decl = _declare_device_function(f'__numba_wrapper_{fname}',
                                    types.float16,
                                    (types.float16,), True)
    return decl


def _resolve_wrapped_binary(fname):
    decl = _declare_device_function(f'__numba_wrapper_{fname}',
                                    types.float16,
                                    (types.float16, types.float16,), True)
    return decl


hsin_device = _resolve_wrapped_unary('hsin')
hcos_device = _resolve_wrapped_unary('hcos')
hlog_device = _resolve_wrapped_unary('hlog')
hlog10_device = _resolve_wrapped_unary('hlog10')
hlog2_device = _resolve_wrapped_unary('hlog2')
hexp_device = _resolve_wrapped_unary('hexp')
hexp10_device = _resolve_wrapped_unary('hexp10')
hexp2_device = _resolve_wrapped_unary('hexp2')
hsqrt_device = _resolve_wrapped_unary('hsqrt')
hrsqrt_device = _resolve_wrapped_unary('hrsqrt')
hfloor_device = _resolve_wrapped_unary('hfloor')
hceil_device = _resolve_wrapped_unary('hceil')
hrcp_device = _resolve_wrapped_unary('hrcp')
hrint_device = _resolve_wrapped_unary('hrint')
htrunc_device = _resolve_wrapped_unary('htrunc')
hdiv_device = _resolve_wrapped_binary('hdiv')


# generate atomic operations
def _gen(l_key, supported_types):
    @register
    class Cuda_atomic(AbstractTemplate):
        key = l_key

        def generic(self, args, kws):
            assert not kws
            ary, idx, val = args

            if ary.dtype not in supported_types:
                return

            if ary.ndim == 1:
                return signature(ary.dtype, ary, types.intp, ary.dtype)
            elif ary.ndim > 1:
                return signature(ary.dtype, ary, idx, ary.dtype)
    return Cuda_atomic


all_numba_types = (types.float64, types.float32,
                   types.int32, types.uint32,
                   types.int64, types.uint64)

integer_numba_types = (types.int32, types.uint32,
                       types.int64, types.uint64)

unsigned_int_numba_types = (types.uint32, types.uint64)

Cuda_atomic_add = _gen(cuda.atomic.add, all_numba_types)
Cuda_atomic_sub = _gen(cuda.atomic.sub, all_numba_types)
Cuda_atomic_max = _gen(cuda.atomic.max, all_numba_types)
Cuda_atomic_min = _gen(cuda.atomic.min, all_numba_types)
Cuda_atomic_nanmax = _gen(cuda.atomic.nanmax, all_numba_types)
Cuda_atomic_nanmin = _gen(cuda.atomic.nanmin, all_numba_types)
Cuda_atomic_and = _gen(cuda.atomic.and_, integer_numba_types)
Cuda_atomic_or = _gen(cuda.atomic.or_, integer_numba_types)
Cuda_atomic_xor = _gen(cuda.atomic.xor, integer_numba_types)
Cuda_atomic_inc = _gen(cuda.atomic.inc, unsigned_int_numba_types)
Cuda_atomic_dec = _gen(cuda.atomic.dec, unsigned_int_numba_types)
Cuda_atomic_exch = _gen(cuda.atomic.exch, integer_numba_types)


@register
class Cuda_atomic_compare_and_swap(AbstractTemplate):
    key = cuda.atomic.compare_and_swap

    def generic(self, args, kws):
        assert not kws
        ary, old, val = args
        dty = ary.dtype

        if dty in integer_numba_types and ary.ndim == 1:
            return signature(dty, ary, dty, dty)


@register
class Cuda_nanosleep(ConcreteTemplate):
    key = cuda.nanosleep

    cases = [signature(types.void, types.uint32)]


@register_attr
class Dim3_attrs(AttributeTemplate):
    key = dim3

    def resolve_x(self, mod):
        return types.int32

    def resolve_y(self, mod):
        return types.int32

    def resolve_z(self, mod):
        return types.int32


@register_attr
class CudaSharedModuleTemplate(AttributeTemplate):
    key = types.Module(cuda.shared)

    def resolve_array(self, mod):
        return types.Function(Cuda_shared_array)


@register_attr
class CudaConstModuleTemplate(AttributeTemplate):
    key = types.Module(cuda.const)

    def resolve_array_like(self, mod):
        return types.Function(Cuda_const_array_like)


@register_attr
class CudaLocalModuleTemplate(AttributeTemplate):
    key = types.Module(cuda.local)

    def resolve_array(self, mod):
        return types.Function(Cuda_local_array)


@register_attr
class CudaAtomicTemplate(AttributeTemplate):
    key = types.Module(cuda.atomic)

    def resolve_add(self, mod):
        return types.Function(Cuda_atomic_add)

    def resolve_sub(self, mod):
        return types.Function(Cuda_atomic_sub)

    def resolve_and_(self, mod):
        return types.Function(Cuda_atomic_and)

    def resolve_or_(self, mod):
        return types.Function(Cuda_atomic_or)

    def resolve_xor(self, mod):
        return types.Function(Cuda_atomic_xor)

    def resolve_inc(self, mod):
        return types.Function(Cuda_atomic_inc)

    def resolve_dec(self, mod):
        return types.Function(Cuda_atomic_dec)

    def resolve_exch(self, mod):
        return types.Function(Cuda_atomic_exch)

    def resolve_max(self, mod):
        return types.Function(Cuda_atomic_max)

    def resolve_min(self, mod):
        return types.Function(Cuda_atomic_min)

    def resolve_nanmin(self, mod):
        return types.Function(Cuda_atomic_nanmin)

    def resolve_nanmax(self, mod):
        return types.Function(Cuda_atomic_nanmax)

    def resolve_compare_and_swap(self, mod):
        return types.Function(Cuda_atomic_compare_and_swap)


@register_attr
class CudaFp16Template(AttributeTemplate):
    key = types.Module(cuda.fp16)

    def resolve_hadd(self, mod):
        return types.Function(Cuda_hadd)

    def resolve_hsub(self, mod):
        return types.Function(Cuda_hsub)

    def resolve_hmul(self, mod):
        return types.Function(Cuda_hmul)

    def resolve_hdiv(self, mod):
        return hdiv_device

    def resolve_hneg(self, mod):
        return types.Function(Cuda_hneg)

    def resolve_habs(self, mod):
        return types.Function(Cuda_habs)

    def resolve_hfma(self, mod):
        return types.Function(Cuda_hfma)

<<<<<<< HEAD
    def resolve_hsin(self, mod):
        return hsin_device

    def resolve_hcos(self, mod):
        return hcos_device

    def resolve_hlog(self, mod):
        return hlog_device

    def resolve_hlog10(self, mod):
        return hlog10_device

    def resolve_hlog2(self, mod):
        return hlog2_device

    def resolve_hexp(self, mod):
        return hexp_device

    def resolve_hexp10(self, mod):
        return hexp10_device

    def resolve_hexp2(self, mod):
        return hexp2_device

    def resolve_hfloor(self, mod):
        return hfloor_device

    def resolve_hceil(self, mod):
        return hceil_device

    def resolve_hsqrt(self, mod):
        return hsqrt_device

    def resolve_hrsqrt(self, mod):
        return hrsqrt_device

    def resolve_hrcp(self, mod):
        return hrcp_device

    def resolve_hrint(self, mod):
        return hrint_device

    def resolve_htrunc(self, mod):
        return htrunc_device
=======
    def resolve_heq(self, mod):
        return types.Function(Cuda_heq)

    def resolve_hne(self, mod):
        return types.Function(Cuda_hne)

    def resolve_hge(self, mod):
        return types.Function(Cuda_hge)

    def resolve_hgt(self, mod):
        return types.Function(Cuda_hgt)

    def resolve_hle(self, mod):
        return types.Function(Cuda_hle)

    def resolve_hlt(self, mod):
        return types.Function(Cuda_hlt)

    def resolve_hmax(self, mod):
        return types.Function(Cuda_hmax)

    def resolve_hmin(self, mod):
        return types.Function(Cuda_hmin)
>>>>>>> 7a19ee12


@register_attr
class CudaModuleTemplate(AttributeTemplate):
    key = types.Module(cuda)

    def resolve_grid(self, mod):
        return types.Function(Cuda_grid)

    def resolve_gridsize(self, mod):
        return types.Function(Cuda_gridsize)

    def resolve_cg(self, mod):
        return types.Module(cuda.cg)

    def resolve_threadIdx(self, mod):
        return dim3

    def resolve_blockIdx(self, mod):
        return dim3

    def resolve_blockDim(self, mod):
        return dim3

    def resolve_gridDim(self, mod):
        return dim3

    def resolve_warpsize(self, mod):
        return types.int32

    def resolve_laneid(self, mod):
        return types.int32

    def resolve_shared(self, mod):
        return types.Module(cuda.shared)

    def resolve_popc(self, mod):
        return types.Function(Cuda_popc)

    def resolve_brev(self, mod):
        return types.Function(Cuda_brev)

    def resolve_clz(self, mod):
        return types.Function(Cuda_clz)

    def resolve_ffs(self, mod):
        return types.Function(Cuda_ffs)

    def resolve_fma(self, mod):
        return types.Function(Cuda_fma)

    def resolve_cbrt(self, mod):
        return types.Function(Cuda_cbrt)

    def resolve_syncthreads(self, mod):
        return types.Function(Cuda_syncthreads)

    def resolve_syncthreads_count(self, mod):
        return types.Function(Cuda_syncthreads_count)

    def resolve_syncthreads_and(self, mod):
        return types.Function(Cuda_syncthreads_and)

    def resolve_syncthreads_or(self, mod):
        return types.Function(Cuda_syncthreads_or)

    def resolve_threadfence(self, mod):
        return types.Function(Cuda_threadfence_device)

    def resolve_threadfence_block(self, mod):
        return types.Function(Cuda_threadfence_block)

    def resolve_threadfence_system(self, mod):
        return types.Function(Cuda_threadfence_system)

    def resolve_syncwarp(self, mod):
        return types.Function(Cuda_syncwarp)

    def resolve_shfl_sync_intrinsic(self, mod):
        return types.Function(Cuda_shfl_sync_intrinsic)

    def resolve_vote_sync_intrinsic(self, mod):
        return types.Function(Cuda_vote_sync_intrinsic)

    def resolve_match_any_sync(self, mod):
        return types.Function(Cuda_match_any_sync)

    def resolve_match_all_sync(self, mod):
        return types.Function(Cuda_match_all_sync)

    def resolve_activemask(self, mod):
        return types.Function(Cuda_activemask)

    def resolve_lanemask_lt(self, mod):
        return types.Function(Cuda_lanemask_lt)

    def resolve_selp(self, mod):
        return types.Function(Cuda_selp)

    def resolve_nanosleep(self, mod):
        return types.Function(Cuda_nanosleep)

    def resolve_atomic(self, mod):
        return types.Module(cuda.atomic)

    def resolve_fp16(self, mod):
        return types.Module(cuda.fp16)

    def resolve_const(self, mod):
        return types.Module(cuda.const)

    def resolve_local(self, mod):
        return types.Module(cuda.local)


register_global(cuda, types.Module(cuda))<|MERGE_RESOLUTION|>--- conflicted
+++ resolved
@@ -583,7 +583,6 @@
     def resolve_hfma(self, mod):
         return types.Function(Cuda_hfma)
 
-<<<<<<< HEAD
     def resolve_hsin(self, mod):
         return hsin_device
 
@@ -628,7 +627,7 @@
 
     def resolve_htrunc(self, mod):
         return htrunc_device
-=======
+
     def resolve_heq(self, mod):
         return types.Function(Cuda_heq)
 
@@ -652,7 +651,6 @@
 
     def resolve_hmin(self, mod):
         return types.Function(Cuda_hmin)
->>>>>>> 7a19ee12
 
 
 @register_attr
