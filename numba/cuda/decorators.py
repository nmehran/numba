--- conflicted
+++ resolved
@@ -6,16 +6,12 @@
 from .simulator.kernel import FakeCUDAKernel
 
 
-<<<<<<< HEAD
-def jitdevice(func, link=[], debug=None, inline=False, opt=True):
-=======
 _msg_deprecated_signature_arg = ("Deprecated keyword argument `{0}`. "
                                  "Signatures should be passed as the first "
                                  "positional argument.")
 
 
-def jitdevice(func, link=[], debug=None, inline=False):
->>>>>>> 290244d1
+def jitdevice(func, link=[], debug=None, inline=False, opt=True):
     """Wrapper for device-jit.
     """
     debug = config.CUDA_DEBUGINFO_DEFAULT if debug is None else debug
@@ -24,13 +20,8 @@
     return compile_device_template(func, debug=debug, inline=inline, opt=opt)
 
 
-<<<<<<< HEAD
-def jit(func_or_sig=None, argtypes=None, device=False, inline=False, bind=True,
+def jit(func_or_sig=None, argtypes=None, device=False, inline=False,
         link=[], debug=None, opt=True, **kws):
-=======
-def jit(func_or_sig=None, argtypes=None, device=False, inline=False,
-        link=[], debug=None, **kws):
->>>>>>> 290244d1
     """
     JIT compile a python function conforming to the CUDA Python specification.
     If a signature is supplied, then a function is returned that takes a
@@ -92,12 +83,7 @@
                                           debug=debug)
             else:
                 def autojitwrapper(func):
-<<<<<<< HEAD
-                    return jit(func, device=device, bind=bind, debug=debug,
-                               opt=opt, **kws)
-=======
-                    return jit(func, device=device, debug=debug, **kws)
->>>>>>> 290244d1
+                    return jit(func, device=device, debug=debug, opt=opt, **kws)
 
             return autojitwrapper
         # func_or_sig is a function
@@ -110,15 +96,11 @@
             else:
                 targetoptions = kws.copy()
                 targetoptions['debug'] = debug
-<<<<<<< HEAD
                 targetoptions['opt'] = opt
-                return AutoJitCUDAKernel(func_or_sig, bind=bind, targetoptions=targetoptions)
-=======
                 targetoptions['link'] = link
                 sigs = None
                 return Dispatcher(func_or_sig, sigs, bind=bind,
                                   targetoptions=targetoptions)
->>>>>>> 290244d1
 
     else:
         if config.ENABLE_CUDASIM:
@@ -140,15 +122,8 @@
         else:
             raise ValueError("Expecting signature or list of signatures")
 
-<<<<<<< HEAD
-        def kernel_jit(func):
-            kernel = compile_kernel(func, argtypes, link=link, debug=debug,
-                                    inline=inline, fastmath=fastmath,
-                                    max_registers=max_registers, opt=opt)
-=======
         for sig in sigs:
             restype, argtypes = convert_types(sig, argtypes)
->>>>>>> 290244d1
 
             if restype and not device and restype != types.void:
                 raise TypeError("CUDA kernel must have void return type.")
@@ -157,6 +132,7 @@
             targetoptions = kws.copy()
             targetoptions['debug'] = debug
             targetoptions['link'] = link
+            targetoptions['opt'] = opt
             return Dispatcher(func, sigs, bind=bind, targetoptions=targetoptions)
 
         def device_jit(func):
