"""
Implementation of math operations on Array objects.
"""


import math
from collections import namedtuple
from enum import IntEnum
import operator
import warnings

import llvmlite.ir
import numpy as np

from numba.core import types, cgutils
from numba.core.extending import overload, overload_method, register_jitable
from numba.np.numpy_support import (as_dtype, type_can_asarray, type_is_scalar,
                                    numpy_version, is_nonelike,
                                    check_is_integer)
from numba.core.imputils import (lower_builtin, impl_ret_borrowed,
                                 impl_ret_new_ref, impl_ret_untracked)
from numba.np.arrayobj import (make_array, load_item, store_item,
                               _empty_nd_impl)
from numba.np.linalg import ensure_blas

from numba.core.extending import intrinsic
from numba.core.errors import (RequireLiteralValue, TypingError,
                               NumbaValueError, NumbaNotImplementedError,
                               NumbaTypeError, NumbaDeprecationWarning)
from numba.cpython.unsafe.tuple import tuple_setitem


def _check_blas():
    # Checks if a BLAS is available so e.g. dot will work
    try:
        ensure_blas()
    except ImportError:
        return False
    return True


_HAVE_BLAS = _check_blas()


@intrinsic
def _create_tuple_result_shape(tyctx, shape_list, shape_tuple):
    """
    This routine converts shape list where the axis dimension has already
    been popped to a tuple for indexing of the same size.  The original shape
    tuple is also required because it contains a length field at compile time
    whereas the shape list does not.
    """

    # The new tuple's size is one less than the original tuple since axis
    # dimension removed.
    nd = len(shape_tuple) - 1
    # The return type of this intrinsic is an int tuple of length nd.
    tupty = types.UniTuple(types.intp, nd)
    # The function signature for this intrinsic.
    function_sig = tupty(shape_list, shape_tuple)

    def codegen(cgctx, builder, signature, args):
        lltupty = cgctx.get_value_type(tupty)
        # Create an empty int tuple.
        tup = cgutils.get_null_value(lltupty)

        # Get the shape list from the args and we don't need shape tuple.
        [in_shape, _] = args

        def array_indexer(a, i):
            return a[i]

        # loop to fill the tuple
        for i in range(nd):
            dataidx = cgctx.get_constant(types.intp, i)
            # compile and call array_indexer
            data = cgctx.compile_internal(builder, array_indexer,
                                          types.intp(shape_list, types.intp),
                                          [in_shape, dataidx])
            tup = builder.insert_value(tup, data, i)
        return tup

    return function_sig, codegen


@intrinsic
def _gen_index_tuple(tyctx, shape_tuple, value, axis):
    """
    Generates a tuple that can be used to index a specific slice from an
    array for sum with axis.  shape_tuple is the size of the dimensions of
    the input array.  'value' is the value to put in the indexing tuple
    in the axis dimension and 'axis' is that dimension.  For this to work,
    axis has to be a const.
    """
    if not isinstance(axis, types.Literal):
        raise RequireLiteralValue('axis argument must be a constant')
    # Get the value of the axis constant.
    axis_value = axis.literal_value
    # The length of the indexing tuple to be output.
    nd = len(shape_tuple)

    # If the axis value is impossible for the given size array then
    # just fake it like it was for axis 0.  This will stop compile errors
    # when it looks like it could be called from array_sum_axis but really
    # can't because that routine checks the axis mismatch and raise an
    # exception.
    if axis_value >= nd:
        axis_value = 0

    # Calculate the type of the indexing tuple.  All the non-axis
    # dimensions have slice2 type and the axis dimension has int type.
    before = axis_value
    after = nd - before - 1

    types_list = []
    types_list += [types.slice2_type] * before
    types_list += [types.intp]
    types_list += [types.slice2_type] * after

    # Creates the output type of the function.
    tupty = types.Tuple(types_list)
    # Defines the signature of the intrinsic.
    function_sig = tupty(shape_tuple, value, axis)

    def codegen(cgctx, builder, signature, args):
        lltupty = cgctx.get_value_type(tupty)
        # Create an empty indexing tuple.
        tup = cgutils.get_null_value(lltupty)

        # We only need value of the axis dimension here.
        # The rest are constants defined above.
        [_, value_arg, _] = args

        def create_full_slice():
            return slice(None, None)

        # loop to fill the tuple with slice(None,None) before
        # the axis dimension.

        # compile and call create_full_slice
        slice_data = cgctx.compile_internal(builder, create_full_slice,
                                            types.slice2_type(),
                                            [])
        for i in range(0, axis_value):
            tup = builder.insert_value(tup, slice_data, i)

        # Add the axis dimension 'value'.
        tup = builder.insert_value(tup, value_arg, axis_value)

        # loop to fill the tuple with slice(None,None) after
        # the axis dimension.
        for i in range(axis_value + 1, nd):
            tup = builder.insert_value(tup, slice_data, i)
        return tup

    return function_sig, codegen


#----------------------------------------------------------------------------
# Basic stats and aggregates

@lower_builtin(np.sum, types.Array)
@lower_builtin("array.sum", types.Array)
def array_sum(context, builder, sig, args):
    zero = sig.return_type(0)

    def array_sum_impl(arr):
        c = zero
        for v in np.nditer(arr):
            c += v.item()
        return c

    res = context.compile_internal(builder, array_sum_impl, sig, args,
                                   locals=dict(c=sig.return_type))
    return impl_ret_borrowed(context, builder, sig.return_type, res)


@register_jitable
def _array_sum_axis_nop(arr, v):
    return arr


def gen_sum_axis_impl(is_axis_const, const_axis_val, op, zero):
    def inner(arr, axis):
        """
        function that performs sums over one specific axis

        The third parameter to gen_index_tuple that generates the indexing
        tuples has to be a const so we can't just pass "axis" through since
        that isn't const.  We can check for specific values and have
        different instances that do take consts.  Supporting axis summation
        only up to the fourth dimension for now.

        typing/arraydecl.py:sum_expand defines the return type for sum with
        axis. It is one dimension less than the input array.
        """
        ndim = arr.ndim

        if not is_axis_const:
            # Catch where axis is negative or greater than 3.
            if axis < 0 or axis > 3:
                raise ValueError("Numba does not support sum with axis "
                                 "parameter outside the range 0 to 3.")

        # Catch the case where the user misspecifies the axis to be
        # more than the number of the array's dimensions.
        if axis >= ndim:
            raise ValueError("axis is out of bounds for array")

        # Convert the shape of the input array to a list.
        ashape = list(arr.shape)
        # Get the length of the axis dimension.
        axis_len = ashape[axis]
        # Remove the axis dimension from the list of dimensional lengths.
        ashape.pop(axis)
        # Convert this shape list back to a tuple using above intrinsic.
        ashape_without_axis = _create_tuple_result_shape(ashape, arr.shape)
        # Tuple needed here to create output array with correct size.
        result = np.full(ashape_without_axis, zero, type(zero))

        # Iterate through the axis dimension.
        for axis_index in range(axis_len):
            if is_axis_const:
                # constant specialized version works for any valid axis value
                index_tuple_generic = _gen_index_tuple(arr.shape, axis_index,
                                                       const_axis_val)
                result += arr[index_tuple_generic]
            else:
                # Generate a tuple used to index the input array.
                # The tuple is ":" in all dimensions except the axis
                # dimension where it is "axis_index".
                if axis == 0:
                    index_tuple1 = _gen_index_tuple(arr.shape, axis_index, 0)
                    result += arr[index_tuple1]
                elif axis == 1:
                    index_tuple2 = _gen_index_tuple(arr.shape, axis_index, 1)
                    result += arr[index_tuple2]
                elif axis == 2:
                    index_tuple3 = _gen_index_tuple(arr.shape, axis_index, 2)
                    result += arr[index_tuple3]
                elif axis == 3:
                    index_tuple4 = _gen_index_tuple(arr.shape, axis_index, 3)
                    result += arr[index_tuple4]
        return op(result, 0)
    return inner


@lower_builtin(np.sum, types.Array, types.intp, types.DTypeSpec)
@lower_builtin(np.sum, types.Array, types.IntegerLiteral, types.DTypeSpec)
@lower_builtin("array.sum", types.Array, types.intp, types.DTypeSpec)
@lower_builtin("array.sum", types.Array, types.IntegerLiteral, types.DTypeSpec)
def array_sum_axis_dtype(context, builder, sig, args):
    retty = sig.return_type
    zero = getattr(retty, 'dtype', retty)(0)
    # if the return is scalar in type then "take" the 0th element of the
    # 0d array accumulator as the return value
    if getattr(retty, 'ndim', None) is None:
        op = np.take
    else:
        op = _array_sum_axis_nop
    [ty_array, ty_axis, ty_dtype] = sig.args
    is_axis_const = False
    const_axis_val = 0
    if isinstance(ty_axis, types.Literal):
        # this special-cases for constant axis
        const_axis_val = ty_axis.literal_value
        # fix negative axis
        if const_axis_val < 0:
            const_axis_val = ty_array.ndim + const_axis_val
        if const_axis_val < 0 or const_axis_val > ty_array.ndim:
            raise ValueError("'axis' entry is out of bounds")

        ty_axis = context.typing_context.resolve_value_type(const_axis_val)
        axis_val = context.get_constant(ty_axis, const_axis_val)
        # rewrite arguments
        args = args[0], axis_val, args[2]
        # rewrite sig
        sig = sig.replace(args=[ty_array, ty_axis, ty_dtype])
        is_axis_const = True

    gen_impl = gen_sum_axis_impl(is_axis_const, const_axis_val, op, zero)
    compiled = register_jitable(gen_impl)

    def array_sum_impl_axis(arr, axis, dtype):
        return compiled(arr, axis)

    res = context.compile_internal(builder, array_sum_impl_axis, sig, args)
    return impl_ret_new_ref(context, builder, sig.return_type, res)


@lower_builtin(np.sum, types.Array,  types.DTypeSpec)
@lower_builtin("array.sum", types.Array, types.DTypeSpec)
def array_sum_dtype(context, builder, sig, args):
    zero = sig.return_type(0)

    def array_sum_impl(arr, dtype):
        c = zero
        for v in np.nditer(arr):
            c += v.item()
        return c

    res = context.compile_internal(builder, array_sum_impl, sig, args,
                                   locals=dict(c=sig.return_type))
    return impl_ret_borrowed(context, builder, sig.return_type, res)


@lower_builtin(np.sum, types.Array, types.intp)
@lower_builtin(np.sum, types.Array, types.IntegerLiteral)
@lower_builtin("array.sum", types.Array, types.intp)
@lower_builtin("array.sum", types.Array, types.IntegerLiteral)
def array_sum_axis(context, builder, sig, args):
    retty = sig.return_type
    zero = getattr(retty, 'dtype', retty)(0)
    # if the return is scalar in type then "take" the 0th element of the
    # 0d array accumulator as the return value
    if getattr(retty, 'ndim', None) is None:
        op = np.take
    else:
        op = _array_sum_axis_nop
    [ty_array, ty_axis] = sig.args
    is_axis_const = False
    const_axis_val = 0
    if isinstance(ty_axis, types.Literal):
        # this special-cases for constant axis
        const_axis_val = ty_axis.literal_value
        # fix negative axis
        if const_axis_val < 0:
            const_axis_val = ty_array.ndim + const_axis_val
        if const_axis_val < 0 or const_axis_val > ty_array.ndim:
            msg = f"'axis' entry ({const_axis_val}) is out of bounds"
            raise NumbaValueError(msg)

        ty_axis = context.typing_context.resolve_value_type(const_axis_val)
        axis_val = context.get_constant(ty_axis, const_axis_val)
        # rewrite arguments
        args = args[0], axis_val
        # rewrite sig
        sig = sig.replace(args=[ty_array, ty_axis])
        is_axis_const = True

    gen_impl = gen_sum_axis_impl(is_axis_const, const_axis_val, op, zero)
    compiled = register_jitable(gen_impl)

    def array_sum_impl_axis(arr, axis):
        return compiled(arr, axis)

    res = context.compile_internal(builder, array_sum_impl_axis, sig, args)
    return impl_ret_new_ref(context, builder, sig.return_type, res)


def get_accumulator(dtype, value):
    if dtype.type == np.timedelta64:
        acc_init = np.int64(value).view(dtype)
    else:
        acc_init = dtype.type(value)
    return acc_init


@overload(np.prod)
@overload_method(types.Array, "prod")
def array_prod(a):
    if isinstance(a, types.Array):
        dtype = as_dtype(a.dtype)

        acc_init = get_accumulator(dtype, 1)

        def array_prod_impl(a):
            c = acc_init
            for v in np.nditer(a):
                c *= v.item()
            return c

        return array_prod_impl


@overload(np.cumsum)
@overload_method(types.Array, "cumsum")
def array_cumsum(a):
    if isinstance(a, types.Array):
        is_integer = a.dtype in types.signed_domain
        is_bool = a.dtype == types.bool_
        if (is_integer and a.dtype.bitwidth < types.intp.bitwidth)\
                or is_bool:
            dtype = as_dtype(types.intp)
        else:
            dtype = as_dtype(a.dtype)

        acc_init = get_accumulator(dtype, 0)

        def array_cumsum_impl(a):
            out = np.empty(a.size, dtype)
            c = acc_init
            for idx, v in enumerate(a.flat):
                c += v
                out[idx] = c
            return out

        return array_cumsum_impl


@overload(np.cumprod)
@overload_method(types.Array, "cumprod")
def array_cumprod(a):
    if isinstance(a, types.Array):
        is_integer = a.dtype in types.signed_domain
        is_bool = a.dtype == types.bool_
        if (is_integer and a.dtype.bitwidth < types.intp.bitwidth)\
                or is_bool:
            dtype = as_dtype(types.intp)
        else:
            dtype = as_dtype(a.dtype)

        acc_init = get_accumulator(dtype, 1)

        def array_cumprod_impl(a):
            out = np.empty(a.size, dtype)
            c = acc_init
            for idx, v in enumerate(a.flat):
                c *= v
                out[idx] = c
            return out

        return array_cumprod_impl


@overload(np.mean)
@overload_method(types.Array, "mean")
def array_mean(a):
    if isinstance(a, types.Array):
        is_number = a.dtype in types.integer_domain | frozenset([types.bool_])
        if is_number:
            dtype = as_dtype(types.float64)
        else:
            dtype = as_dtype(a.dtype)

        acc_init = get_accumulator(dtype, 0)

        def array_mean_impl(a):
            # Can't use the naive `arr.sum() / arr.size`, as it would return
            # a wrong result on integer sum overflow.
            c = acc_init
            for v in np.nditer(a):
                c += v.item()
            return c / a.size

        return array_mean_impl


@overload(np.var)
@overload_method(types.Array, "var")
def array_var(a):
    if isinstance(a, types.Array):
        def array_var_impl(a):
            # Compute the mean
            m = a.mean()

            # Compute the sum of square diffs
            ssd = 0
            for v in np.nditer(a):
                val = (v.item() - m)
                ssd += np.real(val * np.conj(val))
            return ssd / a.size

        return array_var_impl


@overload(np.std)
@overload_method(types.Array, "std")
def array_std(a):
    if isinstance(a, types.Array):
        def array_std_impl(a):
            return a.var() ** 0.5

        return array_std_impl


@register_jitable
def min_comparator(a, min_val):
    return a < min_val


@register_jitable
def max_comparator(a, min_val):
    return a > min_val


@register_jitable
def return_false(a):
    return False


@overload(np.min)
@overload_method(types.Array, "min")
def npy_min(a):
    if not isinstance(a, types.Array):
        return

    if isinstance(a.dtype, (types.NPDatetime, types.NPTimedelta)):
        pre_return_func = np.isnat
        comparator = min_comparator
    elif isinstance(a.dtype, types.Complex):
        pre_return_func = return_false

        def comp_func(a, min_val):
            if a.real < min_val.real:
                return True
            elif a.real == min_val.real:
                if a.imag < min_val.imag:
                    return True
            return False

        comparator = register_jitable(comp_func)
    elif isinstance(a.dtype, types.Float):
        pre_return_func = np.isnan
        comparator = min_comparator
    else:
        pre_return_func = return_false
        comparator = min_comparator

    def impl_min(a):
        if a.size == 0:
            raise ValueError("zero-size array to reduction operation "
                             "minimum which has no identity")

        it = np.nditer(a)
        min_value = next(it).take(0)
        if pre_return_func(min_value):
            return min_value

        for view in it:
            v = view.item()
            if pre_return_func(v):
                return v
            if comparator(v, min_value):
                min_value = v
        return min_value

    return impl_min


@overload(np.max)
@overload_method(types.Array, "max")
def npy_max(a):
    if not isinstance(a, types.Array):
        return

    if isinstance(a.dtype, (types.NPDatetime, types.NPTimedelta)):
        pre_return_func = np.isnat
        comparator = max_comparator
    elif isinstance(a.dtype, types.Complex):
        pre_return_func = return_false

        def comp_func(a, max_val):
            if a.real > max_val.real:
                return True
            elif a.real == max_val.real:
                if a.imag > max_val.imag:
                    return True
            return False

        comparator = register_jitable(comp_func)
    elif isinstance(a.dtype, types.Float):
        pre_return_func = np.isnan
        comparator = max_comparator
    else:
        pre_return_func = return_false
        comparator = max_comparator

    def impl_max(a):
        if a.size == 0:
            raise ValueError("zero-size array to reduction operation "
                             "maximum which has no identity")

        it = np.nditer(a)
        max_value = next(it).take(0)
        if pre_return_func(max_value):
            return max_value

        for view in it:
            v = view.item()
            if pre_return_func(v):
                return v
            if comparator(v, max_value):
                max_value = v
        return max_value

    return impl_max


@register_jitable
def array_argmin_impl_datetime(arry):
    if arry.size == 0:
        raise ValueError("attempt to get argmin of an empty sequence")
    it = np.nditer(arry)
    min_value = next(it).take(0)
    min_idx = 0
    if np.isnat(min_value):
        return min_idx

    idx = 1
    for view in it:
        v = view.item()
        if np.isnat(v):
            return idx
        if v < min_value:
            min_value = v
            min_idx = idx
        idx += 1
    return min_idx


@register_jitable
def array_argmin_impl_float(arry):
    if arry.size == 0:
        raise ValueError("attempt to get argmin of an empty sequence")
    for v in arry.flat:
        min_value = v
        min_idx = 0
        break
    if np.isnan(min_value):
        return min_idx

    idx = 0
    for v in arry.flat:
        if np.isnan(v):
            return idx
        if v < min_value:
            min_value = v
            min_idx = idx
        idx += 1
    return min_idx


@register_jitable
def array_argmin_impl_generic(arry):
    if arry.size == 0:
        raise ValueError("attempt to get argmin of an empty sequence")
    for v in arry.flat:
        min_value = v
        min_idx = 0
        break
    else:
        raise RuntimeError('unreachable')

    idx = 0
    for v in arry.flat:
        if v < min_value:
            min_value = v
            min_idx = idx
        idx += 1
    return min_idx


@overload(np.argmin)
@overload_method(types.Array, "argmin")
def array_argmin(arr, axis=None):
    if isinstance(arr.dtype, (types.NPDatetime, types.NPTimedelta)):
        flatten_impl = array_argmin_impl_datetime
    elif isinstance(arr.dtype, types.Float):
        flatten_impl = array_argmin_impl_float
    else:
        flatten_impl = array_argmin_impl_generic

    if is_nonelike(axis):
        def array_argmin_impl(arr, axis=None):
            return flatten_impl(arr)
    else:
        array_argmin_impl = build_argmax_or_argmin_with_axis_impl(
            arr, axis, flatten_impl
        )
    return array_argmin_impl


@register_jitable
def array_argmax_impl_datetime(arry):
    if arry.size == 0:
        raise ValueError("attempt to get argmax of an empty sequence")
    it = np.nditer(arry)
    max_value = next(it).take(0)
    max_idx = 0
    if np.isnat(max_value):
        return max_idx

    idx = 1
    for view in it:
        v = view.item()
        if np.isnat(v):
            return idx
        if v > max_value:
            max_value = v
            max_idx = idx
        idx += 1
    return max_idx


@register_jitable
def array_argmax_impl_float(arry):
    if arry.size == 0:
        raise ValueError("attempt to get argmax of an empty sequence")
    for v in arry.flat:
        max_value = v
        max_idx = 0
        break
    if np.isnan(max_value):
        return max_idx

    idx = 0
    for v in arry.flat:
        if np.isnan(v):
            return idx
        if v > max_value:
            max_value = v
            max_idx = idx
        idx += 1
    return max_idx


@register_jitable
def array_argmax_impl_generic(arry):
    if arry.size == 0:
        raise ValueError("attempt to get argmax of an empty sequence")
    for v in arry.flat:
        max_value = v
        max_idx = 0
        break

    idx = 0
    for v in arry.flat:
        if v > max_value:
            max_value = v
            max_idx = idx
        idx += 1
    return max_idx


def build_argmax_or_argmin_with_axis_impl(arr, axis, flatten_impl):
    """
    Given a function that implements the logic for handling a flattened
    array, return the implementation function.
    """
    check_is_integer(axis, "axis")
    retty = types.intp

    tuple_buffer = tuple(range(arr.ndim))

    def impl(arr, axis=None):
        if axis < 0:
            axis = arr.ndim + axis

        if axis < 0 or axis >= arr.ndim:
            raise ValueError("axis is out of bounds")

        # Short circuit 1-dimensional arrays:
        if arr.ndim == 1:
            return flatten_impl(arr)

        # Make chosen axis the last axis:
        tmp = tuple_buffer
        for i in range(axis, arr.ndim - 1):
            tmp = tuple_setitem(tmp, i, i + 1)
        transpose_index = tuple_setitem(tmp, arr.ndim - 1, axis)
        transposed_arr = arr.transpose(transpose_index)

        # Flatten along that axis; since we've transposed, we can just get
        # batches off the overall flattened array.
        m = transposed_arr.shape[-1]
        raveled = transposed_arr.ravel()
        assert raveled.size == arr.size
        assert transposed_arr.size % m == 0
        out = np.empty(transposed_arr.size // m, retty)
        for i in range(out.size):
            out[i] = flatten_impl(raveled[i * m:(i + 1) * m])

        # Reshape based on axis we didn't flatten over:
        return out.reshape(transposed_arr.shape[:-1])

    return impl


@overload(np.argmax)
@overload_method(types.Array, "argmax")
def array_argmax(arr, axis=None):
    if isinstance(arr.dtype, (types.NPDatetime, types.NPTimedelta)):
        flatten_impl = array_argmax_impl_datetime
    elif isinstance(arr.dtype, types.Float):
        flatten_impl = array_argmax_impl_float
    else:
        flatten_impl = array_argmax_impl_generic

    if is_nonelike(axis):
        def array_argmax_impl(arr, axis=None):
            return flatten_impl(arr)
    else:
        array_argmax_impl = build_argmax_or_argmin_with_axis_impl(
            arr, axis, flatten_impl
        )
    return array_argmax_impl


@overload(np.all)
@overload_method(types.Array, "all")
def np_all(a):
    def flat_all(a):
        for v in np.nditer(a):
            if not v.item():
                return False
        return True

    return flat_all


@register_jitable
def _allclose_scalars(a_v, b_v, rtol=1e-05, atol=1e-08, equal_nan=False):
    a_v_isnan = np.isnan(a_v)
    b_v_isnan = np.isnan(b_v)

    # only one of the values is NaN and the
    # other is not.
    if ( (not a_v_isnan and b_v_isnan) or
            (a_v_isnan and not b_v_isnan) ):
        return False

    # either both of the values are NaN
    # or both are numbers
    if a_v_isnan and b_v_isnan:
        if not equal_nan:
            return False
    else:
        if np.isinf(a_v) or np.isinf(b_v):
            return a_v == b_v

        if np.abs(a_v - b_v) > atol + rtol * np.abs(b_v * 1.0):
            return False

    return True


@overload(np.allclose)
@overload_method(types.Array, "allclose")
def np_allclose(a, b, rtol=1e-05, atol=1e-08, equal_nan=False):

    if not type_can_asarray(a):
        raise TypingError('The first argument "a" must be array-like')

    if not type_can_asarray(b):
        raise TypingError('The second argument "b" must be array-like')

    if not isinstance(rtol, (float, types.Float)):
        raise TypingError('The third argument "rtol" must be a '
                          'floating point')

    if not isinstance(atol, (float, types.Float)):
        raise TypingError('The fourth argument "atol" must be a '
                          'floating point')

    if not isinstance(equal_nan, (bool, types.Boolean)):
        raise TypingError('The fifth argument "equal_nan" must be a '
                          'boolean')

    is_a_scalar = isinstance(a, types.Number)
    is_b_scalar = isinstance(b, types.Number)

    if is_a_scalar and is_b_scalar:
        def np_allclose_impl_scalar_scalar(a, b, rtol=1e-05, atol=1e-08,
                                           equal_nan=False):
            return _allclose_scalars(a, b, rtol=rtol, atol=atol,
                                     equal_nan=equal_nan)
        return np_allclose_impl_scalar_scalar
    elif is_a_scalar and not is_b_scalar:
        def np_allclose_impl_scalar_array(a, b, rtol=1e-05, atol=1e-08,
                                          equal_nan=False):
            b = np.asarray(b)
            for bv in np.nditer(b):
                if not _allclose_scalars(a, bv.item(), rtol=rtol, atol=atol,
                                         equal_nan=equal_nan):
                    return False
            return True
        return np_allclose_impl_scalar_array
    elif not is_a_scalar and is_b_scalar:
        def np_allclose_impl_array_scalar(a, b, rtol=1e-05, atol=1e-08,
                                          equal_nan=False):
            a = np.asarray(a)
            for av in np.nditer(a):
                if not _allclose_scalars(av.item(), b, rtol=rtol, atol=atol,
                                         equal_nan=equal_nan):
                    return False
            return True
        return np_allclose_impl_array_scalar
    elif not is_a_scalar and not is_b_scalar:
        def np_allclose_impl_array_array(a, b, rtol=1e-05, atol=1e-08,
                                         equal_nan=False):
            a = np.asarray(a)
            b = np.asarray(b)
            a_a, b_b = np.broadcast_arrays(a, b)

            for av, bv in np.nditer((a_a, b_b)):
                if not _allclose_scalars(av.item(), bv.item(), rtol=rtol,
                                         atol=atol, equal_nan=equal_nan):
                    return False

            return True

        return np_allclose_impl_array_array


@overload(np.any)
@overload_method(types.Array, "any")
def np_any(a):
    def flat_any(a):
        for v in np.nditer(a):
            if v.item():
                return True
        return False

    return flat_any


@overload(np.average)
def np_average(arr, axis=None, weights=None):

    if weights is None or isinstance(weights, types.NoneType):
        def np_average_impl(arr, axis=None, weights=None):
            arr = np.asarray(arr)
            return np.mean(arr)
    else:
        if axis is None or isinstance(axis, types.NoneType):
            def np_average_impl(arr, axis=None, weights=None):
                arr = np.asarray(arr)
                weights = np.asarray(weights)

                if arr.shape != weights.shape:
                    if axis is None:
                        raise TypeError(
                            "Numba does not support average when shapes of "
                            "a and weights differ.")
                    if weights.ndim != 1:
                        raise TypeError(
                            "1D weights expected when shapes of "
                            "a and weights differ.")

                scl = np.sum(weights)
                if scl == 0.0:
                    raise ZeroDivisionError(
                        "Weights sum to zero, can't be normalized.")

                avg = np.sum(np.multiply(arr, weights)) / scl
                return avg
        else:
            def np_average_impl(arr, axis=None, weights=None):
                raise TypeError("Numba does not support average with axis.")

    return np_average_impl


def get_isnan(dtype):
    """
    A generic isnan() function
    """
    if isinstance(dtype, (types.Float, types.Complex)):
        return np.isnan
    else:
        @register_jitable
        def _trivial_isnan(x):
            return False
        return _trivial_isnan


@overload(np.iscomplex)
def np_iscomplex(x):
    if type_can_asarray(x):
        # NumPy uses asanyarray here!
        return lambda x: np.asarray(x).imag != 0
    return None


@overload(np.isreal)
def np_isreal(x):
    if type_can_asarray(x):
        # NumPy uses asanyarray here!
        return lambda x: np.asarray(x).imag == 0
    return None


@overload(np.iscomplexobj)
def iscomplexobj(x):
    # Implementation based on NumPy
    # https://github.com/numpy/numpy/blob/d9b1e32cb8ef90d6b4a47853241db2a28146a57d/numpy/lib/type_check.py#L282-L320
    dt = determine_dtype(x)
    if isinstance(x, types.Optional):
        dt = determine_dtype(x.type)
    iscmplx = np.issubdtype(dt, np.complexfloating)

    if isinstance(x, types.Optional):
        def impl(x):
            if x is None:
                return False
            return iscmplx
    else:
        def impl(x):
            return iscmplx
    return impl


@overload(np.isrealobj)
def isrealobj(x):
    # Return True if x is not a complex type.
    # Implementation based on NumPy
    # https://github.com/numpy/numpy/blob/ccfbcc1cd9a4035a467f2e982a565ab27de25b6b/numpy/lib/type_check.py#L290-L322
    def impl(x):
        return not np.iscomplexobj(x)
    return impl


@overload(np.isscalar)
def np_isscalar(num):
    res = type_is_scalar(num)

    def impl(num):
        return res
    return impl


def is_np_inf_impl(x, out, fn):

    # if/else branch should be unified after PR #5606 is merged
    if is_nonelike(out):
        def impl(x, out=None):
            return np.logical_and(np.isinf(x), fn(np.signbit(x)))
    else:
        def impl(x, out=None):
            return np.logical_and(np.isinf(x), fn(np.signbit(x)), out)

    return impl


@overload(np.isneginf)
def isneginf(x, out=None):
    fn = register_jitable(lambda x: x)
    return is_np_inf_impl(x, out, fn)


@overload(np.isposinf)
def isposinf(x, out=None):
    fn = register_jitable(lambda x: ~x)
    return is_np_inf_impl(x, out, fn)


@register_jitable
def less_than(a, b):
    return a < b


@register_jitable
def greater_than(a, b):
    return a > b


@register_jitable
def check_array(a):
    if a.size == 0:
        raise ValueError('zero-size array to reduction operation not possible')


def nan_min_max_factory(comparison_op, is_complex_dtype):
    if is_complex_dtype:
        def impl(a):
            arr = np.asarray(a)
            check_array(arr)
            it = np.nditer(arr)
            return_val = next(it).take(0)
            for view in it:
                v = view.item()
                if np.isnan(return_val.real) and not np.isnan(v.real):
                    return_val = v
                else:
                    if comparison_op(v.real, return_val.real):
                        return_val = v
                    elif v.real == return_val.real:
                        if comparison_op(v.imag, return_val.imag):
                            return_val = v
            return return_val
    else:
        def impl(a):
            arr = np.asarray(a)
            check_array(arr)
            it = np.nditer(arr)
            return_val = next(it).take(0)
            for view in it:
                v = view.item()
                if not np.isnan(v):
                    if not comparison_op(return_val, v):
                        return_val = v
            return return_val

    return impl


real_nanmin = register_jitable(
    nan_min_max_factory(less_than, is_complex_dtype=False)
)
real_nanmax = register_jitable(
    nan_min_max_factory(greater_than, is_complex_dtype=False)
)
complex_nanmin = register_jitable(
    nan_min_max_factory(less_than, is_complex_dtype=True)
)
complex_nanmax = register_jitable(
    nan_min_max_factory(greater_than, is_complex_dtype=True)
)


@register_jitable
def _isclose_item(x, y, rtol, atol, equal_nan):
    if np.isnan(x) and np.isnan(y):
        return equal_nan
    elif np.isinf(x) and np.isinf(y):
        return (x > 0) == (y > 0)
    elif np.isinf(x) or np.isinf(y):
        return False
    else:
        return abs(x - y) <= atol + rtol * abs(y)


@overload(np.isclose)
def isclose(a, b, rtol=1e-05, atol=1e-08, equal_nan=False):
    if not (type_can_asarray(a) and type_can_asarray(b)):
        raise TypingError("Inputs for `np.isclose` must be array-like.")

    if isinstance(a, types.Array) and isinstance(b, types.Number):
        def isclose_impl(a, b, rtol=1e-05, atol=1e-08, equal_nan=False):
            x = a.reshape(-1)
            y = b
            out = np.zeros(len(x), np.bool_)
            for i in range(len(out)):
                out[i] = _isclose_item(x[i], y, rtol, atol, equal_nan)
            return out.reshape(a.shape)

    elif isinstance(a, types.Number) and isinstance(b, types.Array):
        def isclose_impl(a, b, rtol=1e-05, atol=1e-08, equal_nan=False):
            x = a
            y = b.reshape(-1)
            out = np.zeros(len(y), np.bool_)
            for i in range(len(out)):
                out[i] = _isclose_item(x, y[i], rtol, atol, equal_nan)
            return out.reshape(b.shape)

    elif isinstance(a, types.Array) and isinstance(b, types.Array):
        def isclose_impl(a, b, rtol=1e-05, atol=1e-08, equal_nan=False):
            shape = np.broadcast_shapes(a.shape, b.shape)
            a_ = np.broadcast_to(a, shape)
            b_ = np.broadcast_to(b, shape)

            out = np.zeros(len(a_), dtype=np.bool_)
            for i, (av, bv) in enumerate(np.nditer((a_, b_))):
                out[i] = _isclose_item(av.item(), bv.item(), rtol, atol,
                                       equal_nan)
            return np.broadcast_to(out, shape)

    else:
        def isclose_impl(a, b, rtol=1e-05, atol=1e-08, equal_nan=False):
            return _isclose_item(a, b, rtol, atol, equal_nan)

    return isclose_impl


@overload(np.nanmin)
def np_nanmin(a):
    dt = determine_dtype(a)
    if np.issubdtype(dt, np.complexfloating):
        return complex_nanmin
    else:
        return real_nanmin


@overload(np.nanmax)
def np_nanmax(a):
    dt = determine_dtype(a)
    if np.issubdtype(dt, np.complexfloating):
        return complex_nanmax
    else:
        return real_nanmax


@overload(np.nanmean)
def np_nanmean(a):
    if not isinstance(a, types.Array):
        return
    isnan = get_isnan(a.dtype)

    def nanmean_impl(a):
        c = 0.0
        count = 0
        for view in np.nditer(a):
            v = view.item()
            if not isnan(v):
                c += v.item()
                count += 1
        # np.divide() doesn't raise ZeroDivisionError
        return np.divide(c, count)

    return nanmean_impl


@overload(np.nanvar)
def np_nanvar(a):
    if not isinstance(a, types.Array):
        return
    isnan = get_isnan(a.dtype)

    def nanvar_impl(a):
        # Compute the mean
        m = np.nanmean(a)

        # Compute the sum of square diffs
        ssd = 0.0
        count = 0
        for view in np.nditer(a):
            v = view.item()
            if not isnan(v):
                val = (v.item() - m)
                ssd += np.real(val * np.conj(val))
                count += 1
        # np.divide() doesn't raise ZeroDivisionError
        return np.divide(ssd, count)

    return nanvar_impl


@overload(np.nanstd)
def np_nanstd(a):
    if not isinstance(a, types.Array):
        return

    def nanstd_impl(a):
        return np.nanvar(a) ** 0.5

    return nanstd_impl


@overload(np.nansum)
def np_nansum(a):
    if not isinstance(a, types.Array):
        return
    if isinstance(a.dtype, types.Integer):
        retty = types.intp
    else:
        retty = a.dtype
    zero = retty(0)
    isnan = get_isnan(a.dtype)

    def nansum_impl(a):
        c = zero
        for view in np.nditer(a):
            v = view.item()
            if not isnan(v):
                c += v
        return c

    return nansum_impl


@overload(np.nanprod)
def np_nanprod(a):
    if not isinstance(a, types.Array):
        return
    if isinstance(a.dtype, types.Integer):
        retty = types.intp
    else:
        retty = a.dtype
    one = retty(1)
    isnan = get_isnan(a.dtype)

    def nanprod_impl(a):
        c = one
        for view in np.nditer(a):
            v = view.item()
            if not isnan(v):
                c *= v
        return c

    return nanprod_impl


@overload(np.nancumprod)
def np_nancumprod(a):
    if not isinstance(a, types.Array):
        return

    if isinstance(a.dtype, (types.Boolean, types.Integer)):
        # dtype cannot possibly contain NaN
        return lambda a: np.cumprod(a)
    else:
        retty = a.dtype
        is_nan = get_isnan(retty)
        one = retty(1)

        def nancumprod_impl(a):
            out = np.empty(a.size, retty)
            c = one
            for idx, v in enumerate(a.flat):
                if ~is_nan(v):
                    c *= v
                out[idx] = c
            return out

        return nancumprod_impl


@overload(np.nancumsum)
def np_nancumsum(a):
    if not isinstance(a, types.Array):
        return

    if isinstance(a.dtype, (types.Boolean, types.Integer)):
        # dtype cannot possibly contain NaN
        return lambda a: np.cumsum(a)
    else:
        retty = a.dtype
        is_nan = get_isnan(retty)
        zero = retty(0)

        def nancumsum_impl(a):
            out = np.empty(a.size, retty)
            c = zero
            for idx, v in enumerate(a.flat):
                if ~is_nan(v):
                    c += v
                out[idx] = c
            return out

        return nancumsum_impl


@register_jitable
def prepare_ptp_input(a):
    arr = _asarray(a)
    if len(arr) == 0:
        raise ValueError('zero-size array reduction not possible')
    else:
        return arr


def _compute_current_val_impl_gen(op, current_val, val):
    if isinstance(current_val, types.Complex):
        # The sort order for complex numbers is lexicographic. If both the
        # real and imaginary parts are non-nan then the order is determined
        # by the real parts except when they are equal, in which case the
        # order is determined by the imaginary parts.
        # https://github.com/numpy/numpy/blob/577a86e/numpy/core/fromnumeric.py#L874-L877    # noqa: E501
        def impl(current_val, val):
            if op(val.real, current_val.real):
                return val
            elif (val.real == current_val.real
                    and op(val.imag, current_val.imag)):
                return val
            return current_val
    else:
        def impl(current_val, val):
            return val if op(val, current_val) else current_val
    return impl


def _compute_a_max(current_val, val):
    pass


def _compute_a_min(current_val, val):
    pass


@overload(_compute_a_max)
def _compute_a_max_impl(current_val, val):
    return _compute_current_val_impl_gen(operator.gt, current_val, val)


@overload(_compute_a_min)
def _compute_a_min_impl(current_val, val):
    return _compute_current_val_impl_gen(operator.lt, current_val, val)


def _early_return(val):
    pass


@overload(_early_return)
def _early_return_impl(val):
    UNUSED = 0
    if isinstance(val, types.Complex):
        def impl(val):
            if np.isnan(val.real):
                if np.isnan(val.imag):
                    return True, np.nan + np.nan * 1j
                else:
                    return True, np.nan + 0j
            else:
                return False, UNUSED
    elif isinstance(val, types.Float):
        def impl(val):
            if np.isnan(val):
                return True, np.nan
            else:
                return False, UNUSED
    else:
        def impl(val):
            return False, UNUSED
    return impl


@overload_method(types.Array, 'ptp')
@overload(np.ptp)
def np_ptp(a):

    if hasattr(a, 'dtype'):
        if isinstance(a.dtype, types.Boolean):
            raise TypingError("Boolean dtype is unsupported (as per NumPy)")
            # Numpy raises a TypeError

    def np_ptp_impl(a):
        arr = prepare_ptp_input(a)

        a_flat = arr.flat
        a_min = a_flat[0]
        a_max = a_flat[0]

        for i in range(arr.size):
            val = a_flat[i]
            take_branch, retval = _early_return(val)
            if take_branch:
                return retval
            a_max = _compute_a_max(a_max, val)
            a_min = _compute_a_min(a_min, val)

        return a_max - a_min

    return np_ptp_impl


#----------------------------------------------------------------------------
# Median and partitioning

@register_jitable
def nan_aware_less_than(a, b):
    if np.isnan(a):
        return False
    else:
        if np.isnan(b):
            return True
        else:
            return a < b


def _partition_factory(pivotimpl, argpartition=False):
    def _partition(A, low, high, I=None):
        mid = (low + high) >> 1
        # NOTE: the pattern of swaps below for the pivot choice and the
        # partitioning gives good results (i.e. regular O(n log n))
        # on sorted, reverse-sorted, and uniform arrays.  Subtle changes
        # risk breaking this property.

        # Use median of three {low, middle, high} as the pivot
        if pivotimpl(A[mid], A[low]):
            A[low], A[mid] = A[mid], A[low]
            if argpartition:
                I[low], I[mid] = I[mid], I[low]
        if pivotimpl(A[high], A[mid]):
            A[high], A[mid] = A[mid], A[high]
            if argpartition:
                I[high], I[mid] = I[mid], I[high]
        if pivotimpl(A[mid], A[low]):
            A[low], A[mid] = A[mid], A[low]
            if argpartition:
                I[low], I[mid] = I[mid], I[low]
        pivot = A[mid]

        A[high], A[mid] = A[mid], A[high]
        if argpartition:
            I[high], I[mid] = I[mid], I[high]
        i = low
        j = high - 1
        while True:
            while i < high and pivotimpl(A[i], pivot):
                i += 1
            while j >= low and pivotimpl(pivot, A[j]):
                j -= 1
            if i >= j:
                break
            A[i], A[j] = A[j], A[i]
            if argpartition:
                I[i], I[j] = I[j], I[i]
            i += 1
            j -= 1
        # Put the pivot back in its final place (all items before `i`
        # are smaller than the pivot, all items at/after `i` are larger)
        A[i], A[high] = A[high], A[i]
        if argpartition:
            I[i], I[high] = I[high], I[i]
        return i
    return _partition


_partition = register_jitable(_partition_factory(less_than))
_partition_w_nan = register_jitable(_partition_factory(nan_aware_less_than))
_argpartition_w_nan = register_jitable(_partition_factory(
    nan_aware_less_than,
    argpartition=True)
)


def _select_factory(partitionimpl):
    def _select(arry, k, low, high, idx=None):
        """
        Select the k'th smallest element in array[low:high + 1].
        """
        i = partitionimpl(arry, low, high, idx)
        while i != k:
            if i < k:
                low = i + 1
                i = partitionimpl(arry, low, high, idx)
            else:
                high = i - 1
                i = partitionimpl(arry, low, high, idx)
        return arry[k]
    return _select


_select = register_jitable(_select_factory(_partition))
_select_w_nan = register_jitable(_select_factory(_partition_w_nan))
_arg_select_w_nan = register_jitable(_select_factory(_argpartition_w_nan))


@register_jitable
def _select_two(arry, k, low, high):
    """
    Select the k'th and k+1'th smallest elements in array[low:high + 1].

    This is significantly faster than doing two independent selections
    for k and k+1.
    """
    while True:
        assert high > low  # by construction
        i = _partition(arry, low, high)
        if i < k:
            low = i + 1
        elif i > k + 1:
            high = i - 1
        elif i == k:
            _select(arry, k + 1, i + 1, high)
            break
        else:  # i == k + 1
            _select(arry, k, low, i - 1)
            break

    return arry[k], arry[k + 1]


@register_jitable
def _median_inner(temp_arry, n):
    """
    The main logic of the median() call.  *temp_arry* must be disposable,
    as this function will mutate it.
    """
    low = 0
    high = n - 1
    half = n >> 1
    if n & 1 == 0:
        a, b = _select_two(temp_arry, half - 1, low, high)
        return (a + b) / 2
    else:
        return _select(temp_arry, half, low, high)


@overload(np.median)
def np_median(a):
    if not isinstance(a, types.Array):
        return

    def median_impl(a):
        # np.median() works on the flattened array, and we need a temporary
        # workspace anyway
        temp_arry = a.flatten()
        n = temp_arry.shape[0]
        return _median_inner(temp_arry, n)

    return median_impl


@register_jitable
def _collect_percentiles_inner(a, q):
    #TODO: This needs rewriting to be closer to NumPy, particularly the nan/inf
    # handling which is generally subject to algorithmic changes.
    n = len(a)

    if n == 1:
        # single element array; output same for all percentiles
        out = np.full(len(q), a[0], dtype=np.float64)
    else:
        out = np.empty(len(q), dtype=np.float64)
        for i in range(len(q)):
            percentile = q[i]

            # bypass pivoting where requested percentile is 100
            if percentile == 100:
                val = np.max(a)
                # heuristics to handle infinite values a la NumPy
                if ~np.all(np.isfinite(a)):
                    if ~np.isfinite(val):
                        val = np.nan

            # bypass pivoting where requested percentile is 0
            elif percentile == 0:
                val = np.min(a)
                # convoluted heuristics to handle infinite values a la NumPy
                if ~np.all(np.isfinite(a)):
                    num_pos_inf = np.sum(a == np.inf)
                    num_neg_inf = np.sum(a == -np.inf)
                    num_finite = n - (num_neg_inf + num_pos_inf)
                    if num_finite == 0:
                        val = np.nan
                    if num_pos_inf == 1 and n == 2:
                        val = np.nan
                    if num_neg_inf > 1:
                        val = np.nan
                    if num_finite == 1:
                        if num_pos_inf > 1:
                            if num_neg_inf != 1:
                                val = np.nan

            else:
                # linear interp between closest ranks
                rank = 1 + (n - 1) * np.true_divide(percentile, 100.0)
                f = math.floor(rank)
                m = rank - f
                lower, upper = _select_two(a, k=int(f - 1), low=0, high=(n - 1))
                val = lower * (1 - m) + upper * m
            out[i] = val

    return out


@register_jitable
def _can_collect_percentiles(a, nan_mask, skip_nan):
    if skip_nan:
        a = a[~nan_mask]
        if len(a) == 0:
            return False  # told to skip nan, but no elements remain
    else:
        if np.any(nan_mask):
            return False  # told *not* to skip nan, but nan encountered

    if len(a) == 1:  # single element array
        val = a[0]
        return np.isfinite(val)  # can collect percentiles if element is finite
    else:
        return True


@register_jitable
def check_valid(q, q_upper_bound):
    valid = True

    # avoid expensive reductions where possible
    if q.ndim == 1 and q.size < 10:
        for i in range(q.size):
            if q[i] < 0.0 or q[i] > q_upper_bound or np.isnan(q[i]):
                valid = False
                break
    else:
        if np.any(np.isnan(q)) or np.any(q < 0.0) or np.any(q > q_upper_bound):
            valid = False

    return valid


@register_jitable
def percentile_is_valid(q):
    if not check_valid(q, q_upper_bound=100.0):
        raise ValueError('Percentiles must be in the range [0, 100]')


@register_jitable
def quantile_is_valid(q):
    if not check_valid(q, q_upper_bound=1.0):
        raise ValueError('Quantiles must be in the range [0, 1]')


@register_jitable
def _collect_percentiles(a, q, check_q, factor, skip_nan):
    q = np.asarray(q, dtype=np.float64).flatten()
    check_q(q)
    q = q * factor

    temp_arry = np.asarray(a, dtype=np.float64).flatten()
    nan_mask = np.isnan(temp_arry)

    if _can_collect_percentiles(temp_arry, nan_mask, skip_nan):
        temp_arry = temp_arry[~nan_mask]
        out = _collect_percentiles_inner(temp_arry, q)
    else:
        out = np.full(len(q), np.nan)

    return out


def _percentile_quantile_inner(a, q, skip_nan, factor, check_q):
    """
    The underlying algorithm to find percentiles and quantiles
    is the same, hence we converge onto the same code paths
    in this inner function implementation
    """
    dt = determine_dtype(a)
    if np.issubdtype(dt, np.complexfloating):
        raise TypingError('Not supported for complex dtype')
        # this could be supported, but would require a
        # lexicographic comparison

    def np_percentile_q_scalar_impl(a, q):
        return _collect_percentiles(a, q, check_q, factor, skip_nan)[0]

    def np_percentile_impl(a, q):
        return _collect_percentiles(a, q, check_q, factor, skip_nan)

    if isinstance(q, (types.Number, types.Boolean)):
        return np_percentile_q_scalar_impl
    elif isinstance(q, types.Array) and q.ndim == 0:
        return np_percentile_q_scalar_impl
    else:
        return np_percentile_impl


@overload(np.percentile)
def np_percentile(a, q):
    return _percentile_quantile_inner(
        a, q, skip_nan=False, factor=1.0, check_q=percentile_is_valid
    )


@overload(np.nanpercentile)
def np_nanpercentile(a, q):
    return _percentile_quantile_inner(
        a, q, skip_nan=True, factor=1.0, check_q=percentile_is_valid
    )


@overload(np.quantile)
def np_quantile(a, q):
    return _percentile_quantile_inner(
        a, q, skip_nan=False, factor=100.0, check_q=quantile_is_valid
    )


@overload(np.nanquantile)
def np_nanquantile(a, q):
    return _percentile_quantile_inner(
        a, q, skip_nan=True, factor=100.0, check_q=quantile_is_valid
    )


@overload(np.nanmedian)
def np_nanmedian(a):
    if not isinstance(a, types.Array):
        return
    isnan = get_isnan(a.dtype)

    def nanmedian_impl(a):
        # Create a temporary workspace with only non-NaN values
        temp_arry = np.empty(a.size, a.dtype)
        n = 0
        for view in np.nditer(a):
            v = view.item()
            if not isnan(v):
                temp_arry[n] = v
                n += 1

        # all NaNs
        if n == 0:
            return np.nan

        return _median_inner(temp_arry, n)

    return nanmedian_impl


@register_jitable
def np_partition_impl_inner(a, kth_array):

    # allocate and fill empty array rather than copy a and mutate in place
    # as the latter approach fails to preserve strides
    out = np.empty_like(a)

    idx = np.ndindex(a.shape[:-1])  # Numpy default partition axis is -1
    for s in idx:
        arry = a[s].copy()
        low = 0
        high = len(arry) - 1

        for kth in kth_array:
            _select_w_nan(arry, kth, low, high)
            low = kth  # narrow span of subsequent partition

        out[s] = arry
    return out


@register_jitable
def np_argpartition_impl_inner(a, kth_array):

    # allocate and fill empty array rather than copy a and mutate in place
    # as the latter approach fails to preserve strides
    out = np.empty_like(a, dtype=np.intp)

    idx = np.ndindex(a.shape[:-1])  # Numpy default partition axis is -1
    for s in idx:
        arry = a[s].copy()
        idx_arry = np.arange(len(arry))
        low = 0
        high = len(arry) - 1

        for kth in kth_array:
            _arg_select_w_nan(arry, kth, low, high, idx_arry)
            low = kth  # narrow span of subsequent partition

        out[s] = idx_arry
    return out


@register_jitable
def valid_kths(a, kth):
    """
    Returns a sorted, unique array of kth values which serve
    as indexers for partitioning the input array, a.

    If the absolute value of any of the provided values
    is greater than a.shape[-1] an exception is raised since
    we are partitioning along the last axis (per Numpy default
    behaviour).

    Values less than 0 are transformed to equivalent positive
    index values.
    """
    # cast boolean to int, where relevant
    kth_array = _asarray(kth).astype(np.int64)

    if kth_array.ndim != 1:
        raise ValueError('kth must be scalar or 1-D')
        # numpy raises ValueError: object too deep for desired array

    if np.any(np.abs(kth_array) >= a.shape[-1]):
        raise ValueError("kth out of bounds")

    out = np.empty_like(kth_array)

    for index, val in np.ndenumerate(kth_array):
        if val < 0:
            out[index] = val + a.shape[-1]  # equivalent positive index
        else:
            out[index] = val

    return np.unique(out)


@overload(np.partition)
def np_partition(a, kth):

    if not isinstance(a, (types.Array, types.Sequence, types.Tuple)):
        raise TypeError('The first argument must be an array-like')

    if isinstance(a, types.Array) and a.ndim == 0:
        raise TypeError('The first argument must be at least 1-D (found 0-D)')

    kthdt = getattr(kth, 'dtype', kth)
    if not isinstance(kthdt, (types.Boolean, types.Integer)):
        # bool gets cast to int subsequently
        raise TypeError('Partition index must be integer')

    def np_partition_impl(a, kth):
        a_tmp = _asarray(a)
        if a_tmp.size == 0:
            return a_tmp.copy()
        else:
            kth_array = valid_kths(a_tmp, kth)
            return np_partition_impl_inner(a_tmp, kth_array)

    return np_partition_impl


@overload(np.argpartition)
def np_argpartition(a, kth):

    if not isinstance(a, (types.Array, types.Sequence, types.Tuple)):
        raise TypeError('The first argument must be an array-like')

    if isinstance(a, types.Array) and a.ndim == 0:
        raise TypeError('The first argument must be at least 1-D (found 0-D)')

    kthdt = getattr(kth, 'dtype', kth)
    if not isinstance(kthdt, (types.Boolean, types.Integer)):
        # bool gets cast to int subsequently
        raise TypeError('Partition index must be integer')

    def np_argpartition_impl(a, kth):
        a_tmp = _asarray(a)
        if a_tmp.size == 0:
            return a_tmp.copy().astype('intp')
        else:
            kth_array = valid_kths(a_tmp, kth)
            return np_argpartition_impl_inner(a_tmp, kth_array)

    return np_argpartition_impl


#----------------------------------------------------------------------------
# Building matrices

@register_jitable
def _tri_impl(N, M, k):
    shape = max(0, N), max(0, M)  # numpy floors each dimension at 0
    out = np.empty(shape, dtype=np.float64)  # numpy default dtype

    for i in range(shape[0]):
        m_max = min(max(0, i + k + 1), shape[1])
        out[i, :m_max] = 1
        out[i, m_max:] = 0

    return out


@overload(np.tri)
def np_tri(N, M=None, k=0):

    # we require k to be integer, unlike numpy
    check_is_integer(k, 'k')

    def tri_impl(N, M=None, k=0):
        if M is None:
            M = N
        return _tri_impl(N, M, k)

    return tri_impl


@register_jitable
def _make_square(m):
    """
    Takes a 1d array and tiles it to form a square matrix
    - i.e. a facsimile of np.tile(m, (len(m), 1))
    """
    assert m.ndim == 1

    len_m = len(m)
    out = np.empty((len_m, len_m), dtype=m.dtype)

    for i in range(len_m):
        out[i] = m

    return out


@register_jitable
def np_tril_impl_2d(m, k=0):
    mask = np.tri(m.shape[-2], M=m.shape[-1], k=k).astype(np.uint)
    return np.where(mask, m, np.zeros_like(m, dtype=m.dtype))


@overload(np.tril)
def my_tril(m, k=0):

    # we require k to be integer, unlike numpy
    check_is_integer(k, 'k')

    def np_tril_impl_1d(m, k=0):
        m_2d = _make_square(m)
        return np_tril_impl_2d(m_2d, k)

    def np_tril_impl_multi(m, k=0):
        mask = np.tri(m.shape[-2], M=m.shape[-1], k=k).astype(np.uint)
        idx = np.ndindex(m.shape[:-2])
        z = np.empty_like(m)
        zero_opt = np.zeros_like(mask, dtype=m.dtype)
        for sel in idx:
            z[sel] = np.where(mask, m[sel], zero_opt)
        return z

    if m.ndim == 1:
        return np_tril_impl_1d
    elif m.ndim == 2:
        return np_tril_impl_2d
    else:
        return np_tril_impl_multi


@overload(np.tril_indices)
def np_tril_indices(n, k=0, m=None):

    # we require integer arguments, unlike numpy
    check_is_integer(n, 'n')
    check_is_integer(k, 'k')
    if not is_nonelike(m):
        check_is_integer(m, 'm')

    def np_tril_indices_impl(n, k=0, m=None):
        return np.nonzero(np.tri(n, m, k=k))
    return np_tril_indices_impl


@overload(np.tril_indices_from)
def np_tril_indices_from(arr, k=0):

    # we require k to be integer, unlike numpy
    check_is_integer(k, 'k')

    if arr.ndim != 2:
        raise TypingError("input array must be 2-d")

    def np_tril_indices_from_impl(arr, k=0):
        return np.tril_indices(arr.shape[0], k=k, m=arr.shape[1])
    return np_tril_indices_from_impl


@register_jitable
def np_triu_impl_2d(m, k=0):
    mask = np.tri(m.shape[-2], M=m.shape[-1], k=k - 1).astype(np.uint)
    return np.where(mask, np.zeros_like(m, dtype=m.dtype), m)


@overload(np.triu)
def my_triu(m, k=0):
    # we require k to be integer, unlike numpy
    check_is_integer(k, 'k')

    def np_triu_impl_1d(m, k=0):
        m_2d = _make_square(m)
        return np_triu_impl_2d(m_2d, k)

    def np_triu_impl_multi(m, k=0):
        mask = np.tri(m.shape[-2], M=m.shape[-1], k=k - 1).astype(np.uint)
        idx = np.ndindex(m.shape[:-2])
        z = np.empty_like(m)
        zero_opt = np.zeros_like(mask, dtype=m.dtype)
        for sel in idx:
            z[sel] = np.where(mask, zero_opt, m[sel])
        return z

    if m.ndim == 1:
        return np_triu_impl_1d
    elif m.ndim == 2:
        return np_triu_impl_2d
    else:
        return np_triu_impl_multi


@overload(np.triu_indices)
def np_triu_indices(n, k=0, m=None):

    # we require integer arguments, unlike numpy
    check_is_integer(n, 'n')
    check_is_integer(k, 'k')
    if not is_nonelike(m):
        check_is_integer(m, 'm')

    def np_triu_indices_impl(n, k=0, m=None):
        return np.nonzero(1 - np.tri(n, m, k=k - 1))
    return np_triu_indices_impl


@overload(np.triu_indices_from)
def np_triu_indices_from(arr, k=0):

    # we require k to be integer, unlike numpy
    check_is_integer(k, 'k')

    if arr.ndim != 2:
        raise TypingError("input array must be 2-d")

    def np_triu_indices_from_impl(arr, k=0):
        return np.triu_indices(arr.shape[0], k=k, m=arr.shape[1])
    return np_triu_indices_from_impl


def _prepare_array(arr):
    pass


@overload(_prepare_array)
def _prepare_array_impl(arr):
    if arr in (None, types.none):
        return lambda arr: np.array(())
    else:
        return lambda arr: _asarray(arr).ravel()


def _dtype_of_compound(inobj):
    obj = inobj
    while True:
        if isinstance(obj, (types.Number, types.Boolean)):
            return as_dtype(obj)
        l = getattr(obj, '__len__', None)
        if l is not None and l() == 0: # empty tuple or similar
            return np.float64
        dt = getattr(obj, 'dtype', None)
        if dt is None:
            raise TypeError("type has no dtype attr")
        if isinstance(obj, types.Sequence):
            obj = obj.dtype
        else:
            return as_dtype(dt)


@overload(np.ediff1d)
def np_ediff1d(ary, to_end=None, to_begin=None):

    if isinstance(ary, types.Array):
        if isinstance(ary.dtype, types.Boolean):
            raise NumbaTypeError("Boolean dtype is unsupported (as per NumPy)")
            # Numpy tries to do this: return ary[1:] - ary[:-1] which
            # results in a TypeError exception being raised

    # Check that to_end and to_begin are compatible with ary
    ary_dt = _dtype_of_compound(ary)
    to_begin_dt = None
    if not (is_nonelike(to_begin)):
        to_begin_dt = _dtype_of_compound(to_begin)
    to_end_dt = None
    if not (is_nonelike(to_end)):
        to_end_dt = _dtype_of_compound(to_end)

    if to_begin_dt is not None and not np.can_cast(to_begin_dt, ary_dt):
        msg = "dtype of to_begin must be compatible with input ary"
        raise NumbaTypeError(msg)

    if to_end_dt is not None and not np.can_cast(to_end_dt, ary_dt):
        msg = "dtype of to_end must be compatible with input ary"
        raise NumbaTypeError(msg)

    def np_ediff1d_impl(ary, to_end=None, to_begin=None):
        # transform each input into an equivalent 1d array
        start = _prepare_array(to_begin)
        mid = _prepare_array(ary)
        end = _prepare_array(to_end)

        out_dtype = mid.dtype
        # output array dtype determined by ary dtype, per NumPy
        # (for the most part); an exception to the rule is a zero length
        # array-like, where NumPy falls back to np.float64; this behaviour
        # is *not* replicated

        if len(mid) > 0:
            out = np.empty((len(start) + len(mid) + len(end) - 1),
                           dtype=out_dtype)
            start_idx = len(start)
            mid_idx = len(start) + len(mid) - 1
            out[:start_idx] = start
            out[start_idx:mid_idx] = np.diff(mid)
            out[mid_idx:] = end
        else:
            out = np.empty((len(start) + len(end)), dtype=out_dtype)
            start_idx = len(start)
            out[:start_idx] = start
            out[start_idx:] = end
        return out

    return np_ediff1d_impl


def _select_element(arr):
    pass


@overload(_select_element)
def _select_element_impl(arr):
    zerod = getattr(arr, 'ndim', None) == 0
    if zerod:
        def impl(arr):
            x = np.array((1,), dtype=arr.dtype)
            x[:] = arr
            return x[0]
        return impl
    else:
        def impl(arr):
            return arr
        return impl


def _get_d(dx, x):
    pass


@overload(_get_d)
def get_d_impl(x, dx):
    if is_nonelike(x):
        def impl(x, dx):
            return np.asarray(dx)
    else:
        def impl(x, dx):
            return np.diff(np.asarray(x))
    return impl


@overload(np.trapz)
def np_trapz(y, x=None, dx=1.0):

    if isinstance(y, (types.Number, types.Boolean)):
        raise TypingError('y cannot be a scalar')
    elif isinstance(y, types.Array) and y.ndim == 0:
        raise TypingError('y cannot be 0D')
        # NumPy raises IndexError: list assignment index out of range

    # inspired by:
    # https://github.com/numpy/numpy/blob/7ee52003/numpy/lib/function_base.py#L4040-L4065    # noqa: E501
    def impl(y, x=None, dx=1.0):
        yarr = np.asarray(y)
        d = _get_d(x, dx)
        y_ave = (yarr[..., slice(1, None)] + yarr[..., slice(None, -1)]) / 2.0
        ret = np.sum(d * y_ave, -1)
        processed = _select_element(ret)
        return processed

    return impl


@register_jitable
def _np_vander(x, N, increasing, out):
    """
    Generate an N-column Vandermonde matrix from a supplied 1-dimensional
    array, x. Store results in an output matrix, out, which is assumed to
    be of the required dtype.

    Values are accumulated using np.multiply to match the floating point
    precision behaviour of numpy.vander.
    """
    m, n = out.shape
    assert m == len(x)
    assert n == N

    if increasing:
        for i in range(N):
            if i == 0:
                out[:, i] = 1
            else:
                out[:, i] = np.multiply(x, out[:, (i - 1)])
    else:
        for i in range(N - 1, -1, -1):
            if i == N - 1:
                out[:, i] = 1
            else:
                out[:, i] = np.multiply(x, out[:, (i + 1)])


@register_jitable
def _check_vander_params(x, N):
    if x.ndim > 1:
        raise ValueError('x must be a one-dimensional array or sequence.')
    if N < 0:
        raise ValueError('Negative dimensions are not allowed')


@overload(np.vander)
def np_vander(x, N=None, increasing=False):
    if N not in (None, types.none):
        if not isinstance(N, types.Integer):
            raise TypingError('Second argument N must be None or an integer')

    def np_vander_impl(x, N=None, increasing=False):
        if N is None:
            N = len(x)

        _check_vander_params(x, N)

        # allocate output matrix using dtype determined in closure
        out = np.empty((len(x), int(N)), dtype=dtype)

        _np_vander(x, N, increasing, out)
        return out

    def np_vander_seq_impl(x, N=None, increasing=False):
        if N is None:
            N = len(x)

        x_arr = np.array(x)
        _check_vander_params(x_arr, N)

        # allocate output matrix using dtype inferred when x_arr was created
        out = np.empty((len(x), int(N)), dtype=x_arr.dtype)

        _np_vander(x_arr, N, increasing, out)
        return out

    if isinstance(x, types.Array):
        x_dt = as_dtype(x.dtype)
        # replicate numpy behaviour w.r.t.type promotion
        dtype = np.promote_types(x_dt, int)
        return np_vander_impl
    elif isinstance(x, (types.Tuple, types.Sequence)):
        return np_vander_seq_impl


@overload(np.roll)
def np_roll(a, shift):
    if not isinstance(shift, (types.Integer, types.Boolean)):
        raise TypingError('shift must be an integer')

    def np_roll_impl(a, shift):
        arr = np.asarray(a)
        out = np.empty(arr.shape, dtype=arr.dtype)
        # empty_like might result in different contiguity vs NumPy

        arr_flat = arr.flat
        for i in range(arr.size):
            idx = (i + shift) % arr.size
            out.flat[idx] = arr_flat[i]

        return out

    if isinstance(a, (types.Number, types.Boolean)):
        return lambda a, shift: np.asarray(a)
    else:
        return np_roll_impl


#----------------------------------------------------------------------------
# Mathematical functions

LIKELY_IN_CACHE_SIZE = 8


@register_jitable
def binary_search_with_guess(key, arr, length, guess):
    # NOTE: Do not refactor... see note in np_interp function impl below
    # this is a facsimile of binary_search_with_guess prior to 1.15:
    # https://github.com/numpy/numpy/blob/maintenance/1.15.x/numpy/core/src/multiarray/compiled_base.c    # noqa: E501
    # Permanent reference:
    # https://github.com/numpy/numpy/blob/3430d78c01a3b9a19adad75f1acb5ae18286da73/numpy/core/src/multiarray/compiled_base.c#L447    # noqa: E501
    imin = 0
    imax = length

    # Handle keys outside of the arr range first
    if key > arr[length - 1]:
        return length
    elif key < arr[0]:
        return -1

    # If len <= 4 use linear search.
    # From above we know key >= arr[0] when we start.
    if length <= 4:
        i = 1
        while i < length and key >= arr[i]:
            i += 1
        return i - 1

    if guess > length - 3:
        guess = length - 3

    if guess < 1:
        guess = 1

    # check most likely values: guess - 1, guess, guess + 1
    if key < arr[guess]:
        if key < arr[guess - 1]:
            imax = guess - 1

            # last attempt to restrict search to items in cache
            if guess > LIKELY_IN_CACHE_SIZE and \
                    key >= arr[guess - LIKELY_IN_CACHE_SIZE]:
                imin = guess - LIKELY_IN_CACHE_SIZE
        else:
            # key >= arr[guess - 1]
            return guess - 1
    else:
        # key >= arr[guess]
        if key < arr[guess + 1]:
            return guess
        else:
            # key >= arr[guess + 1]
            if key < arr[guess + 2]:
                return guess + 1
            else:
                # key >= arr[guess + 2]
                imin = guess + 2
                # last attempt to restrict search to items in cache
                if (guess < (length - LIKELY_IN_CACHE_SIZE - 1)) and \
                        (key < arr[guess + LIKELY_IN_CACHE_SIZE]):
                    imax = guess + LIKELY_IN_CACHE_SIZE

    # finally, find index by bisection
    while imin < imax:
        imid = imin + ((imax - imin) >> 1)
        if key >= arr[imid]:
            imin = imid + 1
        else:
            imax = imid

    return imin - 1


@register_jitable
def np_interp_impl_complex_inner(x, xp, fp, dtype):
    # NOTE: Do not refactor... see note in np_interp function impl below
    # this is a facsimile of arr_interp_complex post 1.16 with added
    # branching to support np1.17 style NaN handling.
    # https://github.com/numpy/numpy/blob/maintenance/1.16.x/numpy/core/src/multiarray/compiled_base.c    # noqa: E501
    # Permanent reference:
    # https://github.com/numpy/numpy/blob/971e2e89d08deeae0139d3011d15646fdac13c92/numpy/core/src/multiarray/compiled_base.c#L628    # noqa: E501
    dz = np.asarray(x)
    dx = np.asarray(xp)
    dy = np.asarray(fp)

    if len(dx) == 0:
        raise ValueError('array of sample points is empty')

    if len(dx) != len(dy):
        raise ValueError('fp and xp are not of the same size.')

    if dx.size == 1:
        return np.full(dz.shape, fill_value=dy[0], dtype=dtype)

    dres = np.empty(dz.shape, dtype=dtype)

    lenx = dz.size
    lenxp = len(dx)
    lval = dy[0]
    rval = dy[lenxp - 1]

    if lenxp == 1:
        xp_val = dx[0]
        fp_val = dy[0]

        for i in range(lenx):
            x_val = dz.flat[i]
            if x_val < xp_val:
                dres.flat[i] = lval
            elif x_val > xp_val:
                dres.flat[i] = rval
            else:
                dres.flat[i] = fp_val

    else:
        j = 0

        # only pre-calculate slopes if there are relatively few of them.
        if lenxp <= lenx:
            slopes = np.empty((lenxp - 1), dtype=dtype)
        else:
            slopes = np.empty(0, dtype=dtype)

        if slopes.size:
            for i in range(lenxp - 1):
                inv_dx = 1 / (dx[i + 1] - dx[i])
                real = (dy[i + 1].real - dy[i].real) * inv_dx
                imag = (dy[i + 1].imag - dy[i].imag) * inv_dx
                slopes[i] = real + 1j * imag

        for i in range(lenx):
            x_val = dz.flat[i]

            if np.isnan(x_val):
                real = x_val
                imag = 0.0
                dres.flat[i] = real + 1j * imag
                continue

            j = binary_search_with_guess(x_val, dx, lenxp, j)

            if j == -1:
                dres.flat[i] = lval
            elif j == lenxp:
                dres.flat[i] = rval
            elif j == lenxp - 1:
                dres.flat[i] = dy[j]
            elif dx[j] == x_val:
                # Avoid potential non-finite interpolation
                dres.flat[i] = dy[j]
            else:
                if slopes.size:
                    slope = slopes[j]
                else:
                    inv_dx = 1 / (dx[j + 1] - dx[j])
                    real = (dy[j + 1].real - dy[j].real) * inv_dx
                    imag = (dy[j + 1].imag - dy[j].imag) * inv_dx
                    slope = real + 1j * imag

                # NumPy 1.17 handles NaN correctly - this is a copy of
                # innermost part of arr_interp_complex post 1.17:
                # https://github.com/numpy/numpy/blob/maintenance/1.17.x/numpy/core/src/multiarray/compiled_base.c    # noqa: E501
                # Permanent reference:
                # https://github.com/numpy/numpy/blob/91fbe4dde246559fa5b085ebf4bc268e2b89eea8/numpy/core/src/multiarray/compiled_base.c#L798-L812    # noqa: E501

                # If we get NaN in one direction, try the other
                real = slope.real * (x_val - dx[j]) + dy[j].real
                if np.isnan(real):
                    real = slope.real * (x_val - dx[j + 1]) + dy[j + 1].real
                    if np.isnan(real) and dy[j].real == dy[j + 1].real:
                        real = dy[j].real

                imag = slope.imag * (x_val - dx[j]) + dy[j].imag
                if np.isnan(imag):
                    imag = slope.imag * (x_val - dx[j + 1]) + dy[j + 1].imag
                    if np.isnan(imag) and dy[j].imag == dy[j + 1].imag:
                        imag = dy[j].imag

                dres.flat[i] = real + 1j * imag

    return dres


@register_jitable
def np_interp_impl_inner(x, xp, fp, dtype):
    # NOTE: Do not refactor... see note in np_interp function impl below
    # this is a facsimile of arr_interp post 1.16:
    # https://github.com/numpy/numpy/blob/maintenance/1.16.x/numpy/core/src/multiarray/compiled_base.c    # noqa: E501
    # Permanent reference:
    # https://github.com/numpy/numpy/blob/971e2e89d08deeae0139d3011d15646fdac13c92/numpy/core/src/multiarray/compiled_base.c#L473     # noqa: E501
    dz = np.asarray(x, dtype=np.float64)
    dx = np.asarray(xp, dtype=np.float64)
    dy = np.asarray(fp, dtype=np.float64)

    if len(dx) == 0:
        raise ValueError('array of sample points is empty')

    if len(dx) != len(dy):
        raise ValueError('fp and xp are not of the same size.')

    if dx.size == 1:
        return np.full(dz.shape, fill_value=dy[0], dtype=dtype)

    dres = np.empty(dz.shape, dtype=dtype)

    lenx = dz.size
    lenxp = len(dx)
    lval = dy[0]
    rval = dy[lenxp - 1]

    if lenxp == 1:
        xp_val = dx[0]
        fp_val = dy[0]

        for i in range(lenx):
            x_val = dz.flat[i]
            if x_val < xp_val:
                dres.flat[i] = lval
            elif x_val > xp_val:
                dres.flat[i] = rval
            else:
                dres.flat[i] = fp_val

    else:
        j = 0

        # only pre-calculate slopes if there are relatively few of them.
        if lenxp <= lenx:
            slopes = (dy[1:] - dy[:-1]) / (dx[1:] - dx[:-1])
        else:
            slopes = np.empty(0, dtype=dtype)

        for i in range(lenx):
            x_val = dz.flat[i]

            if np.isnan(x_val):
                dres.flat[i] = x_val
                continue

            j = binary_search_with_guess(x_val, dx, lenxp, j)

            if j == -1:
                dres.flat[i] = lval
            elif j == lenxp:
                dres.flat[i] = rval
            elif j == lenxp - 1:
                dres.flat[i] = dy[j]
            elif dx[j] == x_val:
                # Avoid potential non-finite interpolation
                dres.flat[i] = dy[j]
            else:
                if slopes.size:
                    slope = slopes[j]
                else:
                    slope = (dy[j + 1] - dy[j]) / (dx[j + 1] - dx[j])

                dres.flat[i] = slope * (x_val - dx[j]) + dy[j]

                # NOTE: this is in np1.17
                # https://github.com/numpy/numpy/blob/maintenance/1.17.x/numpy/core/src/multiarray/compiled_base.c    # noqa: E501
                # Permanent reference:
                # https://github.com/numpy/numpy/blob/91fbe4dde246559fa5b085ebf4bc268e2b89eea8/numpy/core/src/multiarray/compiled_base.c#L610-L616    # noqa: E501
                #
                # If we get nan in one direction, try the other
                if np.isnan(dres.flat[i]):
                    dres.flat[i] = slope * (x_val - dx[j + 1]) + dy[j + 1]    # noqa: E501
                    if np.isnan(dres.flat[i]) and dy[j] == dy[j + 1]:
                        dres.flat[i] = dy[j]

    return dres


@overload(np.interp)
def np_interp(x, xp, fp):
    # Replicating basic interp is relatively simple, but matching the behaviour
    # of NumPy for edge cases is really quite hard. After a couple of attempts
    # to avoid translation of the C source it was deemed necessary.

    if hasattr(xp, 'ndim') and xp.ndim > 1:
        raise TypingError('xp must be 1D')
    if hasattr(fp, 'ndim') and fp.ndim > 1:
        raise TypingError('fp must be 1D')

    complex_dtype_msg = (
        "Cannot cast array data from complex dtype to float64 dtype"
    )

    xp_dt = determine_dtype(xp)
    if np.issubdtype(xp_dt, np.complexfloating):
        raise TypingError(complex_dtype_msg)

    fp_dt = determine_dtype(fp)
    dtype = np.result_type(fp_dt, np.float64)

    if np.issubdtype(dtype, np.complexfloating):
        inner = np_interp_impl_complex_inner
    else:
        inner = np_interp_impl_inner

    def np_interp_impl(x, xp, fp):
        return inner(x, xp, fp, dtype)

    def np_interp_scalar_impl(x, xp, fp):
        return inner(x, xp, fp, dtype).flat[0]

    if isinstance(x, types.Number):
        if isinstance(x, types.Complex):
            raise TypingError(complex_dtype_msg)
        return np_interp_scalar_impl

    return np_interp_impl


#----------------------------------------------------------------------------
# Statistics

@register_jitable
def row_wise_average(a):
    assert a.ndim == 2

    m, n = a.shape
    out = np.empty((m, 1), dtype=a.dtype)

    for i in range(m):
        out[i, 0] = np.sum(a[i, :]) / n

    return out


@register_jitable
def np_cov_impl_inner(X, bias, ddof):

    # determine degrees of freedom
    if ddof is None:
        if bias:
            ddof = 0
        else:
            ddof = 1

    # determine the normalization factor
    fact = X.shape[1] - ddof

    # numpy warns if less than 0 and floors at 0
    fact = max(fact, 0.0)

    # de-mean
    X -= row_wise_average(X)

    # calculate result - requires blas
    c = np.dot(X, np.conj(X.T))
    c *= np.true_divide(1, fact)
    return c


def _prepare_cov_input_inner():
    pass


@overload(_prepare_cov_input_inner)
def _prepare_cov_input_impl(m, y, rowvar, dtype):
    if y in (None, types.none):
        def _prepare_cov_input_inner(m, y, rowvar, dtype):
            m_arr = np.atleast_2d(_asarray(m))

            if not rowvar:
                m_arr = m_arr.T

            return m_arr
    else:
        def _prepare_cov_input_inner(m, y, rowvar, dtype):
            m_arr = np.atleast_2d(_asarray(m))
            y_arr = np.atleast_2d(_asarray(y))

            # transpose if asked to and not a (1, n) vector - this looks
            # wrong as you might end up transposing one and not the other,
            # but it's what numpy does
            if not rowvar:
                if m_arr.shape[0] != 1:
                    m_arr = m_arr.T
                if y_arr.shape[0] != 1:
                    y_arr = y_arr.T

            m_rows, m_cols = m_arr.shape
            y_rows, y_cols = y_arr.shape

            if m_cols != y_cols:
                raise ValueError("m and y have incompatible dimensions")

            # allocate and fill output array
            out = np.empty((m_rows + y_rows, m_cols), dtype=dtype)
            out[:m_rows, :] = m_arr
            out[-y_rows:, :] = y_arr

            return out

    return _prepare_cov_input_inner


@register_jitable
def _handle_m_dim_change(m):
    if m.ndim == 2 and m.shape[0] == 1:
        msg = ("2D array containing a single row is unsupported due to "
               "ambiguity in type inference. To use numpy.cov in this case "
               "simply pass the row as a 1D array, i.e. m[0].")
        raise RuntimeError(msg)


_handle_m_dim_nop = register_jitable(lambda x: x)


def determine_dtype(array_like):
    array_like_dt = np.float64
    if isinstance(array_like, types.Array):
        array_like_dt = as_dtype(array_like.dtype)
    elif isinstance(array_like, (types.Number, types.Boolean)):
        array_like_dt = as_dtype(array_like)
    elif isinstance(array_like, (types.UniTuple, types.Tuple)):
        coltypes = set()
        for val in array_like:
            if hasattr(val, 'count'):
                [coltypes.add(v) for v in val]
            else:
                coltypes.add(val)
        if len(coltypes) > 1:
            array_like_dt = np.promote_types(*[as_dtype(ty) for ty in coltypes])
        elif len(coltypes) == 1:
            array_like_dt = as_dtype(coltypes.pop())

    return array_like_dt


def check_dimensions(array_like, name):
    if isinstance(array_like, types.Array):
        if array_like.ndim > 2:
            raise TypeError("{0} has more than 2 dimensions".format(name))
    elif isinstance(array_like, types.Sequence):
        if isinstance(array_like.key[0], types.Sequence):
            if isinstance(array_like.key[0].key[0], types.Sequence):
                raise TypeError("{0} has more than 2 dimensions".format(name))


@register_jitable
def _handle_ddof(ddof):
    if not np.isfinite(ddof):
        raise ValueError('Cannot convert non-finite ddof to integer')
    if ddof - int(ddof) != 0:
        raise ValueError('ddof must be integral value')


_handle_ddof_nop = register_jitable(lambda x: x)


@register_jitable
def _prepare_cov_input(m, y, rowvar, dtype, ddof, _DDOF_HANDLER,
                       _M_DIM_HANDLER):
    _M_DIM_HANDLER(m)
    _DDOF_HANDLER(ddof)
    return _prepare_cov_input_inner(m, y, rowvar, dtype)


def scalar_result_expected(mandatory_input, optional_input):
    opt_is_none = optional_input in (None, types.none)

    if isinstance(mandatory_input, types.Array) and mandatory_input.ndim == 1:
        return opt_is_none

    if isinstance(mandatory_input, types.BaseTuple):
        if all(isinstance(x, (types.Number, types.Boolean))
               for x in mandatory_input.types):
            return opt_is_none
        else:
            if (len(mandatory_input.types) == 1 and
                    isinstance(mandatory_input.types[0], types.BaseTuple)):
                return opt_is_none

    if isinstance(mandatory_input, (types.Number, types.Boolean)):
        return opt_is_none

    if isinstance(mandatory_input, types.Sequence):
        if (not isinstance(mandatory_input.key[0], types.Sequence) and
                opt_is_none):
            return True

    return False


@register_jitable
def _clip_corr(x):
    return np.where(np.fabs(x) > 1, np.sign(x), x)


@register_jitable
def _clip_complex(x):
    real = _clip_corr(x.real)
    imag = _clip_corr(x.imag)
    return real + 1j * imag


@overload(np.cov)
def np_cov(m, y=None, rowvar=True, bias=False, ddof=None):

    # reject problem if m and / or y are more than 2D
    check_dimensions(m, 'm')
    check_dimensions(y, 'y')

    # reject problem if ddof invalid (either upfront if type is
    # obviously invalid, or later if value found to be non-integral)
    if ddof in (None, types.none):
        _DDOF_HANDLER = _handle_ddof_nop
    else:
        if isinstance(ddof, (types.Integer, types.Boolean)):
            _DDOF_HANDLER = _handle_ddof_nop
        elif isinstance(ddof, types.Float):
            _DDOF_HANDLER = _handle_ddof
        else:
            raise TypingError('ddof must be a real numerical scalar type')

    # special case for 2D array input with 1 row of data - select
    # handler function which we'll call later when we have access
    # to the shape of the input array
    _M_DIM_HANDLER = _handle_m_dim_nop
    if isinstance(m, types.Array):
        _M_DIM_HANDLER = _handle_m_dim_change

    # infer result dtype
    m_dt = determine_dtype(m)
    y_dt = determine_dtype(y)
    dtype = np.result_type(m_dt, y_dt, np.float64)

    def np_cov_impl(m, y=None, rowvar=True, bias=False, ddof=None):
        X = _prepare_cov_input(m, y, rowvar, dtype, ddof, _DDOF_HANDLER,
                               _M_DIM_HANDLER).astype(dtype)

        if np.any(np.array(X.shape) == 0):
            return np.full((X.shape[0], X.shape[0]), fill_value=np.nan,
                           dtype=dtype)
        else:
            return np_cov_impl_inner(X, bias, ddof)

    def np_cov_impl_single_variable(m, y=None, rowvar=True, bias=False,
                                    ddof=None):
        X = _prepare_cov_input(m, y, rowvar, ddof, dtype, _DDOF_HANDLER,
                               _M_DIM_HANDLER).astype(dtype)

        if np.any(np.array(X.shape) == 0):
            variance = np.nan
        else:
            variance = np_cov_impl_inner(X, bias, ddof).flat[0]

        return np.array(variance)

    if scalar_result_expected(m, y):
        return np_cov_impl_single_variable
    else:
        return np_cov_impl


@overload(np.corrcoef)
def np_corrcoef(x, y=None, rowvar=True):

    x_dt = determine_dtype(x)
    y_dt = determine_dtype(y)
    dtype = np.result_type(x_dt, y_dt, np.float64)

    if dtype == np.complex_:
        clip_fn = _clip_complex
    else:
        clip_fn = _clip_corr

    def np_corrcoef_impl(x, y=None, rowvar=True):
        c = np.cov(x, y, rowvar)
        d = np.diag(c)
        stddev = np.sqrt(d.real)

        for i in range(c.shape[0]):
            c[i, :] /= stddev
            c[:, i] /= stddev

        return clip_fn(c)

    def np_corrcoef_impl_single_variable(x, y=None, rowvar=True):
        c = np.cov(x, y, rowvar)
        return c / c

    if scalar_result_expected(x, y):
        return np_corrcoef_impl_single_variable
    else:
        return np_corrcoef_impl


#----------------------------------------------------------------------------
# Element-wise computations


@overload(np.argwhere)
def np_argwhere(a):
    # needs to be much more array-like for the array impl to work, Numba bug
    # in one of the underlying function calls?

    use_scalar = isinstance(a, (types.Number, types.Boolean))
    if type_can_asarray(a) and not use_scalar:
        def impl(a):
            arr = np.asarray(a)
            if arr.shape == ():
                return np.zeros((0, 1), dtype=types.intp)
            return np.transpose(np.vstack(np.nonzero(arr)))
    else:
        falseish = (0, 0)
        trueish = (1, 0)

        def impl(a):
            if a is not None and bool(a):
                return np.zeros(trueish, dtype=types.intp)
            else:
                return np.zeros(falseish, dtype=types.intp)

    return impl


@overload(np.flatnonzero)
def np_flatnonzero(a):

    if type_can_asarray(a):
        def impl(a):
            arr = np.asarray(a)
            return np.nonzero(np.ravel(arr))[0]
    else:
        def impl(a):
            if a is not None and bool(a):
                data = [0]
            else:
                data = [x for x in range(0)]
            return np.array(data, dtype=types.intp)

    return impl


@register_jitable
def _fill_diagonal_params(a, wrap):
    if a.ndim == 2:
        m = a.shape[0]
        n = a.shape[1]
        step = 1 + n
        if wrap:
            end = n * m
        else:
            end = n * min(m, n)
    else:
        shape = np.array(a.shape)

        if not np.all(np.diff(shape) == 0):
            raise ValueError("All dimensions of input must be of equal length")

        step = 1 + (np.cumprod(shape[:-1])).sum()
        end = shape.prod()

    return end, step


@register_jitable
def _fill_diagonal_scalar(a, val, wrap):
    end, step = _fill_diagonal_params(a, wrap)

    for i in range(0, end, step):
        a.flat[i] = val


@register_jitable
def _fill_diagonal(a, val, wrap):
    end, step = _fill_diagonal_params(a, wrap)
    ctr = 0
    v_len = len(val)

    for i in range(0, end, step):
        a.flat[i] = val[ctr]
        ctr += 1
        ctr = ctr % v_len


@register_jitable
def _check_val_int(a, val):
    iinfo = np.iinfo(a.dtype)
    v_min = iinfo.min
    v_max = iinfo.max

    # check finite values are within bounds
    if np.any(~np.isfinite(val)) or np.any(val < v_min) or np.any(val > v_max):
        raise ValueError('Unable to safely conform val to a.dtype')


@register_jitable
def _check_val_float(a, val):
    finfo = np.finfo(a.dtype)
    v_min = finfo.min
    v_max = finfo.max

    # check finite values are within bounds
    finite_vals = val[np.isfinite(val)]
    if np.any(finite_vals < v_min) or np.any(finite_vals > v_max):
        raise ValueError('Unable to safely conform val to a.dtype')


# no check performed, needed for pathway where no check is required
_check_nop = register_jitable(lambda x, y: x)


def _asarray(x):
    pass


@overload(_asarray)
def _asarray_impl(x):
    if isinstance(x, types.Array):
        return lambda x: x
    elif isinstance(x, (types.Sequence, types.Tuple)):
        return lambda x: np.array(x)
    elif isinstance(x, (types.Number, types.Boolean)):
        ty = as_dtype(x)
        return lambda x: np.array([x], dtype=ty)


@overload(np.fill_diagonal)
def np_fill_diagonal(a, val, wrap=False):

    if a.ndim > 1:
        # the following can be simplified after #3088; until then, employ
        # a basic mechanism for catching cases where val is of a type/value
        # which cannot safely be cast to a.dtype
        if isinstance(a.dtype, types.Integer):
            checker = _check_val_int
        elif isinstance(a.dtype, types.Float):
            checker = _check_val_float
        else:
            checker = _check_nop

        def scalar_impl(a, val, wrap=False):
            tmpval = _asarray(val).flatten()
            checker(a, tmpval)
            _fill_diagonal_scalar(a, val, wrap)

        def non_scalar_impl(a, val, wrap=False):
            tmpval = _asarray(val).flatten()
            checker(a, tmpval)
            _fill_diagonal(a, tmpval, wrap)

        if isinstance(val, (types.Float, types.Integer, types.Boolean)):
            return scalar_impl
        elif isinstance(val, (types.Tuple, types.Sequence, types.Array)):
            return non_scalar_impl
    else:
        msg = "The first argument must be at least 2-D (found %s-D)" % a.ndim
        raise TypingError(msg)


def _np_round_intrinsic(tp):
    # np.round() always rounds half to even
    return "llvm.rint.f%d" % (tp.bitwidth,)


@intrinsic
def _np_round_float(typingctx, val):
    sig = val(val)

    def codegen(context, builder, sig, args):
        [val] = args
        tp = sig.args[0]
        llty = context.get_value_type(tp)
        module = builder.module
        fnty = llvmlite.ir.FunctionType(llty, [llty])
        fn = cgutils.get_or_insert_function(module, fnty,
                                            _np_round_intrinsic(tp))
        res = builder.call(fn, (val,))
        return impl_ret_untracked(context, builder, sig.return_type, res)

    return sig, codegen


@register_jitable
def round_ndigits(x, ndigits):
    if math.isinf(x) or math.isnan(x):
        return x

    # NOTE: this is CPython's algorithm, but perhaps this is overkill
    # when emulating Numpy's behaviour.
    if ndigits >= 0:
        if ndigits > 22:
            # pow1 and pow2 are each safe from overflow, but
            # pow1*pow2 ~= pow(10.0, ndigits) might overflow.
            pow1 = 10.0 ** (ndigits - 22)
            pow2 = 1e22
        else:
            pow1 = 10.0 ** ndigits
            pow2 = 1.0
        y = (x * pow1) * pow2
        if math.isinf(y):
            return x
        return (_np_round_float(y) / pow2) / pow1

    else:
        pow1 = 10.0 ** (-ndigits)
        y = x / pow1
        return _np_round_float(y) * pow1


@overload(np.around)
@overload(np.round)
def impl_np_round(a, decimals=0, out=None):
    if not type_can_asarray(a):
        raise TypingError('The argument "a" must be array-like')

    if not (isinstance(out, types.Array) or is_nonelike(out)):
        msg = 'The argument "out" must be an array if it is provided'
        raise TypingError(msg)

    if isinstance(a, (types.Float, types.Integer, types.Complex)):
        if is_nonelike(out):
            if isinstance(a, types.Float):
                def impl(a, decimals=0, out=None):
                    if decimals == 0:
                        return _np_round_float(a)
                    else:
                        return round_ndigits(a, decimals)
                return impl
            elif isinstance(a, types.Integer):
                def impl(a, decimals=0, out=None):
                    if decimals == 0:
                        return a
                    else:
                        return int(round_ndigits(a, decimals))
                return impl
            elif isinstance(a, types.Complex):
                def impl(a, decimals=0, out=None):
                    if decimals == 0:
                        real = _np_round_float(a.real)
                        imag = _np_round_float(a.imag)
                    else:
                        real = round_ndigits(a.real, decimals)
                        imag = round_ndigits(a.imag, decimals)
                    return complex(real, imag)
                return impl
        else:
            def impl(a, decimals=0, out=None):
                out[0] = np.round(a, decimals)
                return out
            return impl
    elif isinstance(a, types.Array):
        if is_nonelike(out):
            def impl(a, decimals=0, out=None):
                out = np.empty_like(a)
                return np.round(a, decimals, out)
            return impl
        else:
            def impl(a, decimals=0, out=None):
                if a.shape != out.shape:
                    raise ValueError("invalid output shape")
                for index, val in np.ndenumerate(a):
                    out[index] = np.round(val, decimals)
                return out
            return impl


@overload(np.sinc)
def impl_np_sinc(x):
    if isinstance(x, types.Number):
        def impl(x):
            if x == 0.e0: # to match np impl
                x = 1e-20
            x *= np.pi # np sinc is the normalised variant
            return np.sin(x) / x
        return impl
    elif isinstance(x, types.Array):
        def impl(x):
            out = np.zeros_like(x)
            for index, val in np.ndenumerate(x):
                out[index] = np.sinc(val)
            return out
        return impl
    else:
        raise NumbaTypeError('Argument "x" must be a Number or array-like.')


@overload(np.angle)
def ov_np_angle(z, deg=False):
    deg_mult = float(180 / np.pi)

    # non-complex scalar values are accepted as well
    if isinstance(z, types.Number):
        def impl(z, deg=False):
            if deg:
                return np.arctan2(z.imag, z.real) * deg_mult
            else:
                return np.arctan2(z.imag, z.real)
        return impl
    elif isinstance(z, types.Array):
        ret_dtype = z.dtype

        def impl(z, deg=False):
            out = np.zeros_like(z, dtype=ret_dtype)
            for index, val in np.ndenumerate(z):
                out[index] = np.angle(val, deg)
            return out
        return impl
    else:
        raise NumbaTypeError('Argument "z" must be a complex '
                             f'or Array[complex]. Got {z}')


@lower_builtin(np.nonzero, types.Array)
@lower_builtin("array.nonzero", types.Array)
def array_nonzero(context, builder, sig, args):
    aryty = sig.args[0]
    # Return type is a N-tuple of 1D C-contiguous arrays
    retty = sig.return_type
    outaryty = retty.dtype
    nouts = retty.count

    ary = make_array(aryty)(context, builder, args[0])
    shape = cgutils.unpack_tuple(builder, ary.shape)
    strides = cgutils.unpack_tuple(builder, ary.strides)
    data = ary.data
    layout = aryty.layout

    # First count the number of non-zero elements
    zero = context.get_constant(types.intp, 0)
    one = context.get_constant(types.intp, 1)
    count = cgutils.alloca_once_value(builder, zero)
    with cgutils.loop_nest(builder, shape, zero.type) as indices:
        ptr = cgutils.get_item_pointer2(context, builder, data, shape, strides,
                                        layout, indices)
        val = load_item(context, builder, aryty, ptr)
        nz = context.is_true(builder, aryty.dtype, val)
        with builder.if_then(nz):
            builder.store(builder.add(builder.load(count), one), count)

    # Then allocate output arrays of the right size
    out_shape = (builder.load(count),)
    outs = [_empty_nd_impl(context, builder, outaryty, out_shape)._getvalue()
            for i in range(nouts)]
    outarys = [make_array(outaryty)(context, builder, out) for out in outs]
    out_datas = [out.data for out in outarys]

    # And fill them up
    index = cgutils.alloca_once_value(builder, zero)
    with cgutils.loop_nest(builder, shape, zero.type) as indices:
        ptr = cgutils.get_item_pointer2(context, builder, data, shape, strides,
                                        layout, indices)
        val = load_item(context, builder, aryty, ptr)
        nz = context.is_true(builder, aryty.dtype, val)
        with builder.if_then(nz):
            # Store element indices in output arrays
            if not indices:
                # For a 0-d array, store 0 in the unique output array
                indices = (zero,)
            cur = builder.load(index)
            for i in range(nouts):
                ptr = cgutils.get_item_pointer2(context, builder, out_datas[i],
                                                out_shape, (),
                                                'C', [cur])
                store_item(context, builder, outaryty, indices[i], ptr)
            builder.store(builder.add(cur, one), index)

    tup = context.make_tuple(builder, sig.return_type, outs)
    return impl_ret_new_ref(context, builder, sig.return_type, tup)


def _where_zero_size_array_impl(dtype):
    def impl(condition, x, y):
        x_ = np.asarray(x).astype(dtype)
        y_ = np.asarray(y).astype(dtype)
        return x_ if condition else y_
    return impl


@register_jitable
def _where_generic_inner_impl(cond, x, y, res):
    for idx, c in np.ndenumerate(cond):
        res[idx] = x[idx] if c else y[idx]
    return res


@register_jitable
def _where_fast_inner_impl(cond, x, y, res):
    cf = cond.flat
    xf = x.flat
    yf = y.flat
    rf = res.flat
    for i in range(cond.size):
        rf[i] = xf[i] if cf[i] else yf[i]
    return res


def _where_generic_impl(dtype, layout):
    use_faster_impl = layout in [{'C'}, {'F'}]

    def impl(condition, x, y):
        cond1, x1, y1 = np.asarray(condition), np.asarray(x), np.asarray(y)
        shape = np.broadcast_shapes(cond1.shape, x1.shape, y1.shape)
        cond_ = np.broadcast_to(cond1, shape)
        x_ = np.broadcast_to(x1, shape)
        y_ = np.broadcast_to(y1, shape)

        if layout == 'F':
            res = np.empty(shape[::-1], dtype=dtype).T
        else:
            res = np.empty(shape, dtype=dtype)

        if use_faster_impl:
            return _where_fast_inner_impl(cond_, x_, y_, res)
        else:
            return _where_generic_inner_impl(cond_, x_, y_, res)

    return impl


@overload(np.where)
def ov_np_where(condition):
    if not type_can_asarray(condition):
        msg = 'The argument "condition" must be array-like'
        raise NumbaTypeError(msg)

    def where_cond_none_none(condition):
        return np.asarray(condition).nonzero()
    return where_cond_none_none


@overload(np.where)
def ov_np_where_x_y(condition, x, y):
    if not type_can_asarray(condition):
        msg = 'The argument "condition" must be array-like'
        raise NumbaTypeError(msg)

    # corner case: None is a valid value for np.where:
    # >>> np.where([0, 1], None, 2)
    # array([None, 2])
    #
    # >>> np.where([0, 1], 2, None)
    # array([2, None])
    #
    # >>> np.where([0, 1], None, None)
    # array([None, None])
    if is_nonelike(x) or is_nonelike(y):
        # skip it for now as np.asarray(None) is not supported
        raise NumbaTypeError('Argument "x" or "y" cannot be None')

    for arg, name in zip((x, y), ('x', 'y')):
        if not type_can_asarray(arg):
            msg = 'The argument "{}" must be array-like if provided'
            raise NumbaTypeError(msg.format(name))

    cond_arr = isinstance(condition, types.Array)
    x_arr = isinstance(x, types.Array)
    y_arr = isinstance(y, types.Array)

    if cond_arr:
        x_dt = determine_dtype(x)
        y_dt = determine_dtype(y)
        dtype = np.promote_types(x_dt, y_dt)

        # corner case - 0 dim values
        def check_0_dim(arg):
            return isinstance(arg, types.Number) or (
                isinstance(arg, types.Array) and arg.ndim == 0)
        special_0_case = all([check_0_dim(a) for a in (condition, x, y)])
        if special_0_case:
            return _where_zero_size_array_impl(dtype)

        layout = condition.layout
        if x_arr and y_arr:
            if x.layout == y.layout == condition.layout:
                layout = x.layout
            else:
                layout = 'A'
        return _where_generic_impl(dtype, layout)
    else:
        def impl(condition, x, y):
            return np.where(np.asarray(condition), np.asarray(x), np.asarray(y))
        return impl


@overload(np.real)
def np_real(a):
    def np_real_impl(a):
        return a.real

    return np_real_impl


@overload(np.imag)
def np_imag(a):
    def np_imag_impl(a):
        return a.imag

    return np_imag_impl


#----------------------------------------------------------------------------
# Misc functions

@overload(operator.contains)
def np_contains(arr, key):
    if not isinstance(arr, types.Array):
        return

    def np_contains_impl(arr, key):
        for x in np.nditer(arr):
            if x == key:
                return True
        return False

    return np_contains_impl


@overload(np.count_nonzero)
def np_count_nonzero(arr, axis=None):
    if not type_can_asarray(arr):
        raise TypingError("The argument to np.count_nonzero must be array-like")

    if is_nonelike(axis):
        def impl(arr, axis=None):
            arr2 = np.ravel(arr)
            return np.sum(arr2 != 0)
        return impl
    else:
        def impl(arr, axis=None):
            arr2 = arr.astype(np.bool_)
            return np.sum(arr2, axis=axis)
        return impl


np_delete_handler_isslice = register_jitable(lambda x : x)
np_delete_handler_isarray = register_jitable(lambda x : np.asarray(x))


@overload(np.delete)
def np_delete(arr, obj):
    # Implementation based on numpy
    # https://github.com/numpy/numpy/blob/af66e487a57bfd4850f4306e3b85d1dac3c70412/numpy/lib/function_base.py#L4065-L4267    # noqa: E501

    if not isinstance(arr, (types.Array, types.Sequence)):
        raise TypingError("arr must be either an Array or a Sequence")

    if isinstance(obj, (types.Array, types.Sequence, types.SliceType)):
        if isinstance(obj, (types.SliceType)):
            handler = np_delete_handler_isslice
        else:
            if not isinstance(obj.dtype, types.Integer):
                raise TypingError('obj should be of Integer dtype')
            handler = np_delete_handler_isarray

        def np_delete_impl(arr, obj):
            arr = np.ravel(np.asarray(arr))
            N = arr.size

            keep = np.ones(N, dtype=np.bool_)
            obj = handler(obj)
            keep[obj] = False
            return arr[keep]
        return np_delete_impl

    else: # scalar value
        if not isinstance(obj, types.Integer):
            raise TypingError('obj should be of Integer dtype')

        def np_delete_scalar_impl(arr, obj):
            arr = np.ravel(np.asarray(arr))
            N = arr.size
            pos = obj

            if (pos < -N or pos >= N):
                raise IndexError('obj must be less than the len(arr)')
                # NumPy raises IndexError: index 'i' is out of
                # bounds for axis 'x' with size 'n'

            if (pos < 0):
                pos += N

            return np.concatenate((arr[:pos], arr[pos + 1:]))
        return np_delete_scalar_impl


@overload(np.diff)
def np_diff_impl(a, n=1):
    if not isinstance(a, types.Array) or a.ndim == 0:
        return

    def diff_impl(a, n=1):
        if n == 0:
            return a.copy()
        if n < 0:
            raise ValueError("diff(): order must be non-negative")
        size = a.shape[-1]
        out_shape = a.shape[:-1] + (max(size - n, 0),)
        out = np.empty(out_shape, a.dtype)
        if out.size == 0:
            return out

        # np.diff() works on each last dimension subarray independently.
        # To make things easier, normalize input and output into 2d arrays
        a2 = a.reshape((-1, size))
        out2 = out.reshape((-1, out.shape[-1]))
        # A scratchpad for subarrays
        work = np.empty(size, a.dtype)

        for major in range(a2.shape[0]):
            # First iteration: diff a2 into work
            for i in range(size - 1):
                work[i] = a2[major, i + 1] - a2[major, i]
            # Other iterations: diff work into itself
            for niter in range(1, n):
                for i in range(size - niter - 1):
                    work[i] = work[i + 1] - work[i]
            # Copy final diff into out2
            out2[major] = work[:size - n]

        return out

    return diff_impl


@overload(np.array_equal)
def np_array_equal(a, b):

    if not (type_can_asarray(a) and type_can_asarray(b)):
        raise TypingError('Both arguments to "array_equals" must be array-like')

    accepted = (types.Boolean, types.Number)
    if isinstance(a, accepted) and isinstance(b, accepted):
        # special case
        def impl(a, b):
            return a == b
    else:
        def impl(a, b):
            a = np.asarray(a)
            b = np.asarray(b)
            if a.shape == b.shape:
                return np.all(a == b)
            return False

    return impl


@overload(np.intersect1d)
def jit_np_intersect1d(ar1, ar2):
    # Not implemented to support assume_unique or return_indices
    # https://github.com/numpy/numpy/blob/v1.19.0/numpy/lib
    # /arraysetops.py#L347-L441
    if not (type_can_asarray(ar1) or type_can_asarray(ar2)):
        raise TypingError('intersect1d: first two args must be array-like')

    def np_intersects1d_impl(ar1, ar2):
        ar1 = np.asarray(ar1)
        ar2 = np.asarray(ar2)

        ar1 = np.unique(ar1)
        ar2 = np.unique(ar2)

        aux = np.concatenate((ar1, ar2))
        aux.sort()
        mask = aux[1:] == aux[:-1]
        int1d = aux[:-1][mask]
        return int1d
    return np_intersects1d_impl


def validate_1d_array_like(func_name, seq):
    if isinstance(seq, types.Array):
        if seq.ndim != 1:
            raise TypeError("{0}(): input should have dimension 1"
                            .format(func_name))
    elif not isinstance(seq, types.Sequence):
        raise TypeError("{0}(): input should be an array or sequence"
                        .format(func_name))


@overload(np.bincount)
def np_bincount(a, weights=None, minlength=0):
    validate_1d_array_like("bincount", a)

    if not isinstance(a.dtype, types.Integer):
        return

    check_is_integer(minlength, 'minlength')

    if weights not in (None, types.none):
        validate_1d_array_like("bincount", weights)
        # weights is promoted to double in C impl
        # https://github.com/numpy/numpy/blob/maintenance/1.16.x/numpy/core/src/multiarray/compiled_base.c#L93-L95    # noqa: E501
        out_dtype = np.float64

        @register_jitable
        def validate_inputs(a, weights, minlength):
            if len(a) != len(weights):
                raise ValueError("bincount(): weights and list don't have "
                                 "the same length")

        @register_jitable
        def count_item(out, idx, val, weights):
            out[val] += weights[idx]

    else:
        out_dtype = types.intp

        @register_jitable
        def validate_inputs(a, weights, minlength):
            pass

        @register_jitable
        def count_item(out, idx, val, weights):
            out[val] += 1

    def bincount_impl(a, weights=None, minlength=0):
        validate_inputs(a, weights, minlength)
        if minlength < 0:
            raise ValueError("'minlength' must not be negative")

        n = len(a)
        a_max = a[0] if n > 0 else -1
        for i in range(1, n):
            if a[i] < 0:
                raise ValueError("bincount(): first argument must be "
                                 "non-negative")
            a_max = max(a_max, a[i])

        out_length = max(a_max + 1, minlength)
        out = np.zeros(out_length, out_dtype)
        for i in range(n):
            count_item(out, i, a[i], weights)
        return out

    return bincount_impl


def _searchsorted(func):
    def searchsorted_inner(a, v, v_last, lo, hi, n):
        """Perform inner loop of searchsorted (i.e. a binary search).

        This is loosely based on the NumPy implementation in [1]_.

        Parameters
        ----------
        a: 1-D array_like
            The input array.
        v: array_like
            The current value to insert into `a`.
        v_last: array_like
            The previous value inserted into `a`.
        lo: int
            The initial/previous "low" value of the binary search.
        hi: int
            The initial/previous "high" value of the binary search.
        n: int
            The length of `a`.


        .. [1] https://github.com/numpy/numpy/blob/809e8d26b03f549fd0b812a17b8a166bcd966889/numpy/core/src/npysort/binsearch.cpp#L173
        """  # noqa: E501
        if np.isnan(v):
            # Find the first nan (i.e. the last from the end of a,
            # since there shouldn't be many of them in practice)
            for i in range(n, 0, -1):
                if not np.isnan(a[i - 1]):
                    return i
            return 0

        if v_last < v:
            hi = n
        else:
            lo = 0
            hi = hi + 1 if hi < n else n

        while hi > lo:
            mid = (lo + hi) >> 1
            if func(a[mid], (v)):
                # mid is too low => go up
                lo = mid + 1
            else:
                # mid is too high, or is a NaN => go down
                hi = mid
        return lo
    return searchsorted_inner


_lt = less_than
_le = register_jitable(lambda x, y: x <= y)
_searchsorted_left = register_jitable(_searchsorted(_lt))
_searchsorted_right = register_jitable(_searchsorted(_le))


@overload(np.searchsorted)
def searchsorted(a, v, side='left'):
    side_val = getattr(side, 'literal_value', side)
    if side_val == 'left':
        loop_impl = _searchsorted_left
    elif side_val == 'right':
        loop_impl = _searchsorted_right
    else:
        raise NumbaValueError(f"Invalid value given for 'side': {side_val}")

    if isinstance(v, types.Array):
        # N-d array and output
        def searchsorted_impl(a, v, side='left'):
            n = len(a)
            lo = 0
            hi = n
            out = np.empty(v.shape, np.intp)
            v_last = v.flat[0]
            for view, outview in np.nditer((v, out)):
                lo = loop_impl(a, view.item(), v_last, lo, hi, n)
                v_last = view.item()
                outview.itemset(lo)
            return out

    elif isinstance(v, types.Sequence):
        # 1-d sequence and output
        def searchsorted_impl(a, v, side='left'):
            n = len(a)
            lo = 0
            hi = n
            out = np.empty(len(v), np.intp)
            v_last = v[0]
            for i in range(len(v)):
                lo = loop_impl(a, v[i], v_last, lo, hi, n)
                out[i] = lo
                v_last = v[i]
            return out
    else:
        # Scalar value and output
        # Note: NaNs come last in Numpy-sorted arrays
        def searchsorted_impl(a, v, side='left'):
            n = len(a)
            return loop_impl(a, v, v, 0, n, n)

    return searchsorted_impl


@overload(np.digitize)
def np_digitize(x, bins, right=False):
    @register_jitable
    def are_bins_increasing(bins):
        n = len(bins)
        is_increasing = True
        is_decreasing = True
        if n > 1:
            prev = bins[0]
            for i in range(1, n):
                cur = bins[i]
                is_increasing = is_increasing and not prev > cur
                is_decreasing = is_decreasing and not prev < cur
                if not is_increasing and not is_decreasing:
                    raise ValueError("bins must be monotonically increasing "
                                     "or decreasing")
                prev = cur
        return is_increasing

    # NOTE: the algorithm is slightly different from searchsorted's,
    # as the edge cases (bin boundaries, NaN) give different results.

    @register_jitable
    def digitize_scalar(x, bins, right):
        # bins are monotonically-increasing
        n = len(bins)
        lo = 0
        hi = n

        if right:
            if np.isnan(x):
                # Find the first nan (i.e. the last from the end of bins,
                # since there shouldn't be many of them in practice)
                for i in range(n, 0, -1):
                    if not np.isnan(bins[i - 1]):
                        return i
                return 0
            while hi > lo:
                mid = (lo + hi) >> 1
                if bins[mid] < x:
                    # mid is too low => narrow to upper bins
                    lo = mid + 1
                else:
                    # mid is too high, or is a NaN => narrow to lower bins
                    hi = mid
        else:
            if np.isnan(x):
                # NaNs end up in the last bin
                return n
            while hi > lo:
                mid = (lo + hi) >> 1
                if bins[mid] <= x:
                    # mid is too low => narrow to upper bins
                    lo = mid + 1
                else:
                    # mid is too high, or is a NaN => narrow to lower bins
                    hi = mid

        return lo

    @register_jitable
    def digitize_scalar_decreasing(x, bins, right):
        # bins are monotonically-decreasing
        n = len(bins)
        lo = 0
        hi = n

        if right:
            if np.isnan(x):
                # Find the last nan
                for i in range(0, n):
                    if not np.isnan(bins[i]):
                        return i
                return n
            while hi > lo:
                mid = (lo + hi) >> 1
                if bins[mid] < x:
                    # mid is too high => narrow to lower bins
                    hi = mid
                else:
                    # mid is too low, or is a NaN => narrow to upper bins
                    lo = mid + 1
        else:
            if np.isnan(x):
                # NaNs end up in the first bin
                return 0
            while hi > lo:
                mid = (lo + hi) >> 1
                if bins[mid] <= x:
                    # mid is too high => narrow to lower bins
                    hi = mid
                else:
                    # mid is too low, or is a NaN => narrow to upper bins
                    lo = mid + 1

        return lo

    if isinstance(x, types.Array):
        # N-d array and output

        def digitize_impl(x, bins, right=False):
            is_increasing = are_bins_increasing(bins)
            out = np.empty(x.shape, np.intp)
            for view, outview in np.nditer((x, out)):
                if is_increasing:
                    index = digitize_scalar(view.item(), bins, right)
                else:
                    index = digitize_scalar_decreasing(view.item(), bins, right)
                outview.itemset(index)
            return out

        return digitize_impl

    elif isinstance(x, types.Sequence):
        # 1-d sequence and output

        def digitize_impl(x, bins, right=False):
            is_increasing = are_bins_increasing(bins)
            out = np.empty(len(x), np.intp)
            for i in range(len(x)):
                if is_increasing:
                    out[i] = digitize_scalar(x[i], bins, right)
                else:
                    out[i] = digitize_scalar_decreasing(x[i], bins, right)
            return out

        return digitize_impl


_range = range


@overload(np.histogram)
def np_histogram(a, bins=10, range=None):
    if isinstance(bins, (int, types.Integer)):
        # With a uniform distribution of bins, use a fast algorithm
        # independent of the number of bins

        if range in (None, types.none):
            inf = float('inf')

            def histogram_impl(a, bins=10, range=None):
                bin_min = inf
                bin_max = -inf
                for view in np.nditer(a):
                    v = view.item()
                    if bin_min > v:
                        bin_min = v
                    if bin_max < v:
                        bin_max = v
                return np.histogram(a, bins, (bin_min, bin_max))

        else:
            def histogram_impl(a, bins=10, range=None):
                if bins <= 0:
                    raise ValueError("histogram(): `bins` should be a "
                                     "positive integer")
                bin_min, bin_max = range
                if not bin_min <= bin_max:
                    raise ValueError("histogram(): max must be larger than "
                                     "min in range parameter")

                hist = np.zeros(bins, np.intp)
                if bin_max > bin_min:
                    bin_ratio = bins / (bin_max - bin_min)
                    for view in np.nditer(a):
                        v = view.item()
                        b = math.floor((v - bin_min) * bin_ratio)
                        if 0 <= b < bins:
                            hist[int(b)] += 1
                        elif v == bin_max:
                            hist[bins - 1] += 1

                bins_array = np.linspace(bin_min, bin_max, bins + 1)
                return hist, bins_array

    else:
        # With a custom bins array, use a bisection search

        def histogram_impl(a, bins=10, range=None):
            nbins = len(bins) - 1
            for i in _range(nbins):
                # Note this also catches NaNs
                if not bins[i] <= bins[i + 1]:
                    raise ValueError("histogram(): bins must increase "
                                     "monotonically")

            bin_min = bins[0]
            bin_max = bins[nbins]
            hist = np.zeros(nbins, np.intp)

            if nbins > 0:
                for view in np.nditer(a):
                    v = view.item()
                    if not bin_min <= v <= bin_max:
                        # Value is out of bounds, ignore (also catches NaNs)
                        continue
                    # Bisect in bins[:-1]
                    lo = 0
                    hi = nbins - 1
                    while lo < hi:
                        # Note the `+ 1` is necessary to avoid an infinite
                        # loop where mid = lo => lo = mid
                        mid = (lo + hi + 1) >> 1
                        if v < bins[mid]:
                            hi = mid - 1
                        else:
                            lo = mid
                    hist[lo] += 1

            return hist, bins

    return histogram_impl


# Create np.finfo, np.iinfo and np.MachAr
# machar
_mach_ar_supported = ('ibeta', 'it', 'machep', 'eps', 'negep', 'epsneg',
                      'iexp', 'minexp', 'xmin', 'maxexp', 'xmax', 'irnd',
                      'ngrd', 'epsilon', 'tiny', 'huge', 'precision',
                      'resolution',)
MachAr = namedtuple('MachAr', _mach_ar_supported)

# Do not support MachAr field
# finfo
_finfo_supported = ('eps', 'epsneg', 'iexp', 'machep', 'max', 'maxexp', 'min',
                    'minexp', 'negep', 'nexp', 'nmant', 'precision',
                    'resolution', 'tiny', 'bits',)


finfo = namedtuple('finfo', _finfo_supported)

# iinfo
_iinfo_supported = ('min', 'max', 'bits',)

iinfo = namedtuple('iinfo', _iinfo_supported)


# This module is imported under the compiler lock which should deal with the
# lack of thread safety in the warning filter.
def _gen_np_machar():
    # NumPy 1.24 removed np.MachAr
    if numpy_version >= (1, 24):
        return

    np122plus = numpy_version >= (1, 22)
    w = None
    with warnings.catch_warnings(record=True) as w:
        msg = r'`np.MachAr` is deprecated \(NumPy 1.22\)'
        warnings.filterwarnings("always", message=msg,
                                category=DeprecationWarning,
                                module=r'.*numba.*arraymath')
        np_MachAr = np.MachAr

    @overload(np_MachAr)
    def MachAr_impl():
        f = np_MachAr()
        _mach_ar_data = tuple([getattr(f, x) for x in _mach_ar_supported])

        if np122plus and w:
            wmsg = w[0]
            warnings.warn_explicit(wmsg.message.args[0],
                                   NumbaDeprecationWarning,
                                   wmsg.filename,
                                   wmsg.lineno)

        def impl():
            return MachAr(*_mach_ar_data)
        return impl


_gen_np_machar()


def generate_xinfo(np_func, container, attr):
    @overload(np_func)
    def xinfo_impl(arg):
        nbty = getattr(arg, 'dtype', arg)
        np_dtype = as_dtype(nbty)
        try:
            f = np_func(np_dtype)
        except ValueError: # This exception instance comes from NumPy
            # The np function might not support the dtype
            return None
        data = tuple([getattr(f, x) for x in attr])

        def impl(arg):
            return container(*data)
        return impl


generate_xinfo(np.finfo, finfo, _finfo_supported)
generate_xinfo(np.iinfo, iinfo, _iinfo_supported)


def _get_inner_prod(dta, dtb):
    # gets an inner product implementation, if both types are float then
    # BLAS is used else a local function

    @register_jitable
    def _innerprod(a, b):
        acc = 0
        for i in range(len(a)):
            acc = acc + a[i] * b[i]
        return acc

    # no BLAS... use local function regardless
    if not _HAVE_BLAS:
        return _innerprod

    flty = types.real_domain | types.complex_domain
    floats = dta in flty and dtb in flty
    if not floats:
        return _innerprod
    else:
        a_dt = as_dtype(dta)
        b_dt = as_dtype(dtb)
        dt = np.promote_types(a_dt, b_dt)

        @register_jitable
        def _dot_wrap(a, b):
            return np.dot(a.astype(dt), b.astype(dt))
        return _dot_wrap


def _assert_1d(a, func_name):
    if isinstance(a, types.Array):
        if not a.ndim <= 1:
            raise TypingError("%s() only supported on 1D arrays " % func_name)


def _np_correlate_core(ap1, ap2, mode, direction):
    pass


class _corr_conv_Mode(IntEnum):
    """
    Enumerated modes for correlate/convolve as per:
    https://github.com/numpy/numpy/blob/ac6b1a902b99e340cf7eeeeb7392c91e38db9dd8/numpy/core/numeric.py#L862-L870    # noqa: E501
    """
    VALID = 0
    SAME = 1
    FULL = 2


@overload(_np_correlate_core)
def _np_correlate_core_impl(ap1, ap2, mode, direction):
    a_dt = as_dtype(ap1.dtype)
    b_dt = as_dtype(ap2.dtype)
    dt = np.promote_types(a_dt, b_dt)
    innerprod = _get_inner_prod(ap1.dtype, ap2.dtype)

    Mode = _corr_conv_Mode

    def impl(ap1, ap2, mode, direction):
        # Implementation loosely based on `_pyarray_correlate` from
        # https://github.com/numpy/numpy/blob/3bce2be74f228684ca2895ad02b63953f37e2a9d/numpy/core/src/multiarray/multiarraymodule.c#L1191    # noqa: E501
        # For "Mode":
        # Convolve uses 'full' by default, this is denoted by the number 2
        # Correlate uses 'valid' by default, this is denoted by the number 0
        # For "direction", +1 to write the return values out in order 0->N
        # -1 to write them out N->0.

        n1 = len(ap1)
        n2 = len(ap2)

        if n1 < n2:
            raise ValueError("'len(ap1)' must greate than 'len(ap2)'")

        length = n1
        n = n2
        if mode == Mode.VALID: # mode == valid == 0, correlate default
            length = length - n + 1
            n_left = 0
            n_right = 0
        elif mode == Mode.FULL: # mode == full == 2, convolve default
            n_right = n - 1
            n_left = n - 1
            length = length + n - 1
        elif mode == Mode.SAME:
            n_left = n // 2
            n_right = n - n_left - 1
        else:
            raise ValueError("Invalid mode")

        ret = np.zeros(length, dt)

        if direction == 1:
            idx = 0
            inc = 1
        elif direction == -1:
            idx = length - 1
            inc = -1
        else:
            raise ValueError("Invalid direction")

        for i in range(n - n_left, n):
            ret[idx] = innerprod(ap1[:i], ap2[-i:])
            idx = idx + inc

        for i in range(n1 - n2 + 1):
            ret[idx] = innerprod(ap1[i : i + n2], ap2)
            idx = idx + inc

        for i in range(n - 1, n - 1 - n_right, -1):
            ret[idx] = innerprod(ap1[-i:], ap2[:i])
            idx = idx + inc

        return ret

    return impl


@overload(np.correlate)
def _np_correlate(a, v, mode="valid"):
    _assert_1d(a, 'np.correlate')
    _assert_1d(v, 'np.correlate')

    @register_jitable
    def op_conj(x):
        return np.conj(x)

    @register_jitable
    def op_nop(x):
        return x

    Mode = _corr_conv_Mode

    if a.dtype in types.complex_domain:
        if v.dtype in types.complex_domain:
            a_op = op_nop
            b_op = op_conj
        else:
            a_op = op_nop
            b_op = op_nop
    else:
        if v.dtype in types.complex_domain:
            a_op = op_nop
            b_op = op_conj
        else:
            a_op = op_conj
            b_op = op_nop

<<<<<<< HEAD
    _NP_PRED = numpy_version > (1, 17)

    def impl(a, v, mode="valid"):
        la = len(a)
        lv = len(v)

        if mode == "full":
            corr_mode = Mode.FULL
        elif mode == "same":
            corr_mode = Mode.SAME
        elif mode == "valid":
            corr_mode = Mode.VALID
        else:
            raise ValueError(
                "unsupported 'mode',"
                "supported are 'full', 'same', 'valid'"
            )

        if _NP_PRED is True:
            if la == 0:
                raise ValueError("'a' cannot be empty")
            if lv == 0:
                raise ValueError("'v' cannot be empty")
=======
    def impl(a, v):
        la = len(a)
        lv = len(v)
        if la == 0:
            raise ValueError("'a' cannot be empty")
        if lv == 0:
            raise ValueError("'v' cannot be empty")
>>>>>>> d401bba9
        if la < lv:
            return _np_correlate_core(b_op(v), a_op(a), corr_mode, -1)
        else:
            return _np_correlate_core(a_op(a), b_op(v), corr_mode, 1)

    return impl


@overload(np.convolve)
def np_convolve(a, v, mode="full"):
    _assert_1d(a, 'np.convolve')
    _assert_1d(v, 'np.convolve')

    Mode = _corr_conv_Mode

    def impl(a, v, mode="full"):
        la = len(a)
        lv = len(v)

        if mode == "full":
            corr_mode = Mode.FULL
        elif mode == "same":
            corr_mode = Mode.SAME
        elif mode == "valid":
            corr_mode = Mode.VALID
        else:
            raise ValueError(
                "unsupported 'mode',"
                "supported are 'full', 'same', 'valid'"
            )
        if la == 0:
            raise ValueError("'a' cannot be empty")
        if lv == 0:
            raise ValueError("'v' cannot be empty")

        if la < lv:
            return _np_correlate_core(v, a[::-1], corr_mode, 1)
        else:
            return _np_correlate_core(a, v[::-1], corr_mode, 1)

    return impl


@overload(np.asarray)
def np_asarray(a, dtype=None):

    # developer note... keep this function (type_can_asarray) in sync with the
    # accepted types implementations below!
    if not type_can_asarray(a):
        return None

    impl = None
    if isinstance(a, types.Array):
        if is_nonelike(dtype) or a.dtype == dtype.dtype:
            def impl(a, dtype=None):
                return a
        else:
            def impl(a, dtype=None):
                return a.astype(dtype)
    elif isinstance(a, (types.Sequence, types.Tuple)):
        # Nested lists cannot be unpacked, therefore only single lists are
        # permitted and these conform to Sequence and can be unpacked along on
        # the same path as Tuple.
        if is_nonelike(dtype):
            def impl(a, dtype=None):
                return np.array(a)
        else:
            def impl(a, dtype=None):
                return np.array(a, dtype)
    elif isinstance(a, (types.Number, types.Boolean)):
        dt_conv = a if is_nonelike(dtype) else dtype
        ty = as_dtype(dt_conv)

        def impl(a, dtype=None):
            return np.array(a, ty)
    elif isinstance(a, types.containers.ListType):
        if not isinstance(a.dtype, (types.Number, types.Boolean)):
            raise TypingError(
                "asarray support for List is limited "
                "to Boolean and Number types")

        target_dtype = a.dtype if is_nonelike(dtype) else dtype

        def impl(a, dtype=None):
            l = len(a)
            ret = np.empty(l, dtype=target_dtype)
            for i, v in enumerate(a):
                ret[i] = v
            return ret
    elif isinstance(a, types.StringLiteral):
        arr = np.asarray(a.literal_value)

        def impl(a, dtype=None):
            return arr.copy()

    return impl


@overload(np.asfarray)
def np_asfarray(a, dtype=np.float64):
    # convert numba dtype types into NumPy dtype
    if isinstance(dtype, types.Type):
        dtype = as_dtype(dtype)
    if not np.issubdtype(dtype, np.inexact):
        dx = types.float64
    else:
        dx = dtype

    def impl(a, dtype=np.float64):
        return np.asarray(a, dx)
    return impl


@overload(np.extract)
def np_extract(condition, arr):

    def np_extract_impl(condition, arr):
        cond = np.asarray(condition).flatten()
        a = np.asarray(arr)

        if a.size == 0:
            raise ValueError('Cannot extract from an empty array')

        # the following looks odd but replicates NumPy...
        # https://github.com/numpy/numpy/issues/12859
        if np.any(cond[a.size:]) and cond.size > a.size:
            msg = 'condition shape inconsistent with arr shape'
            raise ValueError(msg)
            # NumPy raises IndexError: index 'm' is out of
            # bounds for size 'n'

        max_len = min(a.size, cond.size)
        out = [a.flat[idx] for idx in range(max_len) if cond[idx]]

        return np.array(out)

    return np_extract_impl


@overload(np.select)
def np_select(condlist, choicelist, default=0):

    def np_select_arr_impl(condlist, choicelist, default=0):
        if len(condlist) != len(choicelist):
            raise ValueError('list of cases must be same length as list '
                             'of conditions')
        out = default * np.ones(choicelist[0].shape, choicelist[0].dtype)
        # should use reversed+zip, but reversed is not available
        for i in range(len(condlist) - 1, -1, -1):
            cond = condlist[i]
            choice = choicelist[i]
            out = np.where(cond, choice, out)
        return out

    # first we check the types of the input parameters
    if not isinstance(condlist, (types.List, types.UniTuple)):
        raise NumbaTypeError('condlist must be a List or a Tuple')
    if not isinstance(choicelist, (types.List, types.UniTuple)):
        raise NumbaTypeError('choicelist must be a List or a Tuple')
    if not isinstance(default, (int, types.Number, types.Boolean)):
        raise NumbaTypeError('default must be a scalar (number or boolean)')
    # the types of the parameters have been checked, now we test the types
    # of the content of the parameters
    # implementation note: if in the future numba's np.where accepts tuples
    # as elements of condlist, then the check below should be extended to
    # accept tuples
    if not isinstance(condlist[0], types.Array):
        raise NumbaTypeError('items of condlist must be arrays')
    if not isinstance(choicelist[0], types.Array):
        raise NumbaTypeError('items of choicelist must be arrays')
    # the types of the parameters and their contents have been checked,
    # now we test the dtypes of the content of parameters
    if isinstance(condlist[0], types.Array):
        if not isinstance(condlist[0].dtype, types.Boolean):
            raise NumbaTypeError('condlist arrays must contain booleans')
    if isinstance(condlist[0], types.UniTuple):
        if not (isinstance(condlist[0], types.UniTuple)
                and isinstance(condlist[0][0], types.Boolean)):
            raise NumbaTypeError('condlist tuples must only contain booleans')
    # the input types are correct, now we perform checks on the dimensions
    if (isinstance(condlist[0], types.Array) and
            condlist[0].ndim != choicelist[0].ndim):
        raise NumbaTypeError('condlist and choicelist elements must have the '
                             'same number of dimensions')
    if isinstance(condlist[0], types.Array) and condlist[0].ndim < 1:
        raise NumbaTypeError('condlist arrays must be of at least dimension 1')

    return np_select_arr_impl


@overload(np.union1d)
def np_union1d(arr1, arr2):
    if not type_can_asarray(arr1) or not type_can_asarray(arr2):
        raise TypingError("The arguments to np.union1d must be array-like")
    if (('unichr' in arr1.dtype.name or 'unichr' in arr2.dtype.name) and
       arr1.dtype.name != arr2.dtype.name):
        raise TypingError("For Unicode arrays, arrays must have same dtype")

    def union_impl(arr1, arr2):
        a = np.ravel(np.asarray(arr1))
        b = np.ravel(np.asarray(arr2))
        return np.unique(np.concatenate((a, b)))

    return union_impl


@overload(np.asarray_chkfinite)
def np_asarray_chkfinite(a, dtype=None):

    msg = "The argument to np.asarray_chkfinite must be array-like"
    if not isinstance(a, (types.Array, types.Sequence, types.Tuple)):
        raise TypingError(msg)

    if is_nonelike(dtype):
        dt = a.dtype
    else:
        try:
            dt = as_dtype(dtype)
        except NumbaNotImplementedError:
            raise TypingError('dtype must be a valid Numpy dtype')

    def impl(a, dtype=None):
        a = np.asarray(a, dtype=dt)
        for i in np.nditer(a):
            if not np.isfinite(i):
                raise ValueError("array must not contain infs or NaNs")
        return a

    return impl

#----------------------------------------------------------------------------
# Windowing functions
#   - translated from the numpy implementations found in:
#   https://github.com/numpy/numpy/blob/v1.16.1/numpy/lib/function_base.py#L2543-L3233    # noqa: E501
#   at commit: f1c4c758e1c24881560dd8ab1e64ae750
#   - and also, for NumPy >= 1.20, translated from implementations in
#   https://github.com/numpy/numpy/blob/156cd054e007b05d4ac4829e10a369d19dd2b0b1/numpy/lib/function_base.py#L2655-L3065  # noqa: E501


@register_jitable
def np_bartlett_impl(M):
    n = np.arange(1. - M, M, 2)
    return np.where(np.less_equal(n, 0), 1 + n / (M - 1), 1 - n / (M - 1))


@register_jitable
def np_blackman_impl(M):
    n = np.arange(1. - M, M, 2)
    return (0.42 + 0.5 * np.cos(np.pi * n / (M - 1)) +
            0.08 * np.cos(2.0 * np.pi * n / (M - 1)))


@register_jitable
def np_hamming_impl(M):
    n = np.arange(1 - M, M, 2)
    return 0.54 + 0.46 * np.cos(np.pi * n / (M - 1))


@register_jitable
def np_hanning_impl(M):
    n = np.arange(1 - M, M, 2)
    return 0.5 + 0.5 * np.cos(np.pi * n / (M - 1))


def window_generator(func):
    def window_overload(M):
        if not isinstance(M, types.Integer):
            raise TypingError('M must be an integer')

        def window_impl(M):

            if M < 1:
                return np.array((), dtype=np.float_)
            if M == 1:
                return np.ones(1, dtype=np.float_)
            return func(M)

        return window_impl
    return window_overload


overload(np.bartlett)(window_generator(np_bartlett_impl))
overload(np.blackman)(window_generator(np_blackman_impl))
overload(np.hamming)(window_generator(np_hamming_impl))
overload(np.hanning)(window_generator(np_hanning_impl))


_i0A = np.array([
    -4.41534164647933937950E-18,
    3.33079451882223809783E-17,
    -2.43127984654795469359E-16,
    1.71539128555513303061E-15,
    -1.16853328779934516808E-14,
    7.67618549860493561688E-14,
    -4.85644678311192946090E-13,
    2.95505266312963983461E-12,
    -1.72682629144155570723E-11,
    9.67580903537323691224E-11,
    -5.18979560163526290666E-10,
    2.65982372468238665035E-9,
    -1.30002500998624804212E-8,
    6.04699502254191894932E-8,
    -2.67079385394061173391E-7,
    1.11738753912010371815E-6,
    -4.41673835845875056359E-6,
    1.64484480707288970893E-5,
    -5.75419501008210370398E-5,
    1.88502885095841655729E-4,
    -5.76375574538582365885E-4,
    1.63947561694133579842E-3,
    -4.32430999505057594430E-3,
    1.05464603945949983183E-2,
    -2.37374148058994688156E-2,
    4.93052842396707084878E-2,
    -9.49010970480476444210E-2,
    1.71620901522208775349E-1,
    -3.04682672343198398683E-1,
    6.76795274409476084995E-1,
])

_i0B = np.array([
    -7.23318048787475395456E-18,
    -4.83050448594418207126E-18,
    4.46562142029675999901E-17,
    3.46122286769746109310E-17,
    -2.82762398051658348494E-16,
    -3.42548561967721913462E-16,
    1.77256013305652638360E-15,
    3.81168066935262242075E-15,
    -9.55484669882830764870E-15,
    -4.15056934728722208663E-14,
    1.54008621752140982691E-14,
    3.85277838274214270114E-13,
    7.18012445138366623367E-13,
    -1.79417853150680611778E-12,
    -1.32158118404477131188E-11,
    -3.14991652796324136454E-11,
    1.18891471078464383424E-11,
    4.94060238822496958910E-10,
    3.39623202570838634515E-9,
    2.26666899049817806459E-8,
    2.04891858946906374183E-7,
    2.89137052083475648297E-6,
    6.88975834691682398426E-5,
    3.36911647825569408990E-3,
    8.04490411014108831608E-1,
])


@register_jitable
def _chbevl(x, vals):
    b0 = vals[0]
    b1 = 0.0

    for i in range(1, len(vals)):
        b2 = b1
        b1 = b0
        b0 = x * b1 - b2 + vals[i]

    return 0.5 * (b0 - b2)


@register_jitable
def _i0(x):
    if x < 0:
        x = -x
    if x <= 8.0:
        y = (0.5 * x) - 2.0
        return np.exp(x) * _chbevl(y, _i0A)

    return np.exp(x) * _chbevl(32.0 / x - 2.0, _i0B) / np.sqrt(x)


@register_jitable
def _i0n(n, alpha, beta):
    y = np.empty_like(n, dtype=np.float_)
    t = _i0(np.float_(beta))
    for i in range(len(y)):
        y[i] = _i0(beta * np.sqrt(1 - ((n[i] - alpha) / alpha)**2.0)) / t

    return y


@overload(np.kaiser)
def np_kaiser(M, beta):
    if not isinstance(M, types.Integer):
        raise TypingError('M must be an integer')

    if not isinstance(beta, (types.Integer, types.Float)):
        raise TypingError('beta must be an integer or float')

    def np_kaiser_impl(M, beta):
        if M < 1:
            return np.array((), dtype=np.float_)
        if M == 1:
            return np.ones(1, dtype=np.float_)

        n = np.arange(0, M)
        alpha = (M - 1) / 2.0

        return _i0n(n, alpha, beta)

    return np_kaiser_impl


@register_jitable
def _cross_operation(a, b, out):

    def _cross_preprocessing(x):
        x0 = x[..., 0]
        x1 = x[..., 1]
        if x.shape[-1] == 3:
            x2 = x[..., 2]
        else:
            x2 = np.multiply(x.dtype.type(0), x0)
        return x0, x1, x2

    a0, a1, a2 = _cross_preprocessing(a)
    b0, b1, b2 = _cross_preprocessing(b)

    cp0 = np.multiply(a1, b2) - np.multiply(a2, b1)
    cp1 = np.multiply(a2, b0) - np.multiply(a0, b2)
    cp2 = np.multiply(a0, b1) - np.multiply(a1, b0)

    out[..., 0] = cp0
    out[..., 1] = cp1
    out[..., 2] = cp2


def _cross(a, b):
    pass


@overload(_cross)
def _cross_impl(a, b):
    dtype = np.promote_types(as_dtype(a.dtype), as_dtype(b.dtype))
    if a.ndim == 1 and b.ndim == 1:
        def impl(a, b):
            cp = np.empty((3,), dtype)
            _cross_operation(a, b, cp)
            return cp
    else:
        def impl(a, b):
            shape = np.add(a[..., 0], b[..., 0]).shape
            cp = np.empty(shape + (3,), dtype)
            _cross_operation(a, b, cp)
            return cp
    return impl


@overload(np.cross)
def np_cross(a, b):
    if not type_can_asarray(a) or not type_can_asarray(b):
        raise TypingError("Inputs must be array-like.")

    def impl(a, b):
        a_ = np.asarray(a)
        b_ = np.asarray(b)
        if a_.shape[-1] not in (2, 3) or b_.shape[-1] not in (2, 3):
            raise ValueError((
                "Incompatible dimensions for cross product\n"
                "(dimension must be 2 or 3)"
            ))

        if a_.shape[-1] == 3 or b_.shape[-1] == 3:
            return _cross(a_, b_)
        else:
            raise ValueError((
                "Dimensions for both inputs is 2.\n"
                "Please replace your numpy.cross(a, b) call with "
                "a call to `cross2d(a, b)` from `numba.np.extensions`."
            ))
    return impl


@register_jitable
def _cross2d_operation(a, b):

    def _cross_preprocessing(x):
        x0 = x[..., 0]
        x1 = x[..., 1]
        return x0, x1

    a0, a1 = _cross_preprocessing(a)
    b0, b1 = _cross_preprocessing(b)

    cp = np.multiply(a0, b1) - np.multiply(a1, b0)
    # If ndim of a and b is 1, cp is a scalar.
    # In this case np.cross returns a 0-D array, containing the scalar.
    # np.asarray is used to reconcile this case, without introducing
    # overhead in the case where cp is an actual N-D array.
    # (recall that np.asarray does not copy existing arrays)
    return np.asarray(cp)


def cross2d(a, b):
    pass


@overload(cross2d)
def cross2d_impl(a, b):
    if not type_can_asarray(a) or not type_can_asarray(b):
        raise TypingError("Inputs must be array-like.")

    def impl(a, b):
        a_ = np.asarray(a)
        b_ = np.asarray(b)
        if a_.shape[-1] != 2 or b_.shape[-1] != 2:
            raise ValueError((
                "Incompatible dimensions for 2D cross product\n"
                "(dimension must be 2 for both inputs)"
            ))
        return _cross2d_operation(a_, b_)

    return impl<|MERGE_RESOLUTION|>--- conflicted
+++ resolved
@@ -4196,7 +4196,6 @@
             a_op = op_conj
             b_op = op_nop
 
-<<<<<<< HEAD
     _NP_PRED = numpy_version > (1, 17)
 
     def impl(a, v, mode="valid"):
@@ -4220,15 +4219,7 @@
                 raise ValueError("'a' cannot be empty")
             if lv == 0:
                 raise ValueError("'v' cannot be empty")
-=======
-    def impl(a, v):
-        la = len(a)
-        lv = len(v)
-        if la == 0:
-            raise ValueError("'a' cannot be empty")
-        if lv == 0:
-            raise ValueError("'v' cannot be empty")
->>>>>>> d401bba9
+
         if la < lv:
             return _np_correlate_core(b_op(v), a_op(a), corr_mode, -1)
         else:
