--- conflicted
+++ resolved
@@ -2285,7 +2285,6 @@
         self.check(test_impl, 15)
         self.assertEqual(countParfors(test_impl, (types.int64, )), 2)
 
-<<<<<<< HEAD
     def test_issue9029(self):
         # issue9029: too many parfors executed in one function
         # overflowed the stack.
@@ -2312,7 +2311,7 @@
         # bounds on the prange to generate a signed loop whereas the
         # np.ones will be an unsigned loop.
         self.check(test_impl, 0, 3)
-=======
+
     def test_fusion_no_side_effects(self):
         def test_impl(a, b):
             X = np.ones(100)
@@ -2322,7 +2321,6 @@
             return X + Y + c
         self.check(test_impl, 3.7, 4.3)
         self.assertEqual(countParfors(test_impl, (types.float64, types.float64)), 1)
->>>>>>> 22c322ac
 
 
 @skip_parfors_unsupported
