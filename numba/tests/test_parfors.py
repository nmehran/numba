#
# Copyright (c) 2017 Intel Corporation
# SPDX-License-Identifier: BSD-2-Clause
#


from math import sqrt
import numbers
import re
import sys
import dis
import platform
import types as pytypes
import warnings
from functools import reduce
import numpy as np
from numpy.random import randn
import operator
from collections import defaultdict, namedtuple
import copy

import numba.parfors.parfor
from numba import njit, prange, set_num_threads, get_num_threads
from numba.core import (types, utils, typing, errors, ir, rewrites,
                        typed_passes, inline_closurecall, config, compiler, cpu)
from numba.extending import (overload_method, register_model,
                             typeof_impl, unbox, NativeValue, models)
from numba.core.registry import cpu_target
from numba.core.annotations import type_annotations
from numba.core.ir_utils import (find_callname, guard, build_definitions,
                            get_definition, is_getitem, is_setitem,
                            index_var_of_get_setitem)
from numba.np.unsafe.ndarray import empty_inferred as unsafe_empty
from numba.core.bytecode import ByteCodeIter
from numba.core.compiler import (compile_isolated, Flags, CompilerBase,
                                 DefaultPassBuilder)
from numba.core.compiler_machinery import register_pass, AnalysisPass
from numba.core.typed_passes import IRLegalization
from numba.tests.support import (TestCase, captured_stdout, MemoryLeakMixin,
                      override_env_config, linux_only, tag,
                      skip_parfors_unsupported, _32bit, needs_blas,
                      needs_lapack, disabled_test, skip_unless_scipy)
import cmath
import unittest


x86_only = unittest.skipIf(platform.machine() not in ('i386', 'x86_64'), 'x86 only test')

_GLOBAL_INT_FOR_TESTING1 = 17
_GLOBAL_INT_FOR_TESTING2 = 5

TestNamedTuple = namedtuple('TestNamedTuple', ('part0', 'part1'))

def null_comparer(a, b):
    """
    Used with check_arq_equality to indicate that we do not care
    whether the value of the parameter at the end of the function
    has a particular value.
    """
    pass

class TestParforsBase(TestCase):
    """
    Base class for testing parfors.
    Provides functions for compilation and three way comparison between
    python functions, njit'd functions and parfor njit'd functions.
    """

    _numba_parallel_test_ = False

    def __init__(self, *args):
        # flags for njit()
        self.cflags = Flags()
        self.cflags.set('nrt')

        # flags for njit(parallel=True)
        self.pflags = Flags()
        self.pflags.set('auto_parallel', cpu.ParallelOptions(True))
        self.pflags.set('nrt')

        # flags for njit(parallel=True, fastmath=True)
        self.fast_pflags = Flags()
        self.fast_pflags.set('auto_parallel', cpu.ParallelOptions(True))
        self.fast_pflags.set('nrt')
        self.fast_pflags.set('fastmath', cpu.FastMathOptions(True))
        super(TestParforsBase, self).__init__(*args)

    def _compile_this(self, func, sig, flags):
        return compile_isolated(func, sig, flags=flags)

    def compile_parallel(self, func, sig):
        return self._compile_this(func, sig, flags=self.pflags)

    def compile_parallel_fastmath(self, func, sig):
        return self._compile_this(func, sig, flags=self.fast_pflags)

    def compile_njit(self, func, sig):
        return self._compile_this(func, sig, flags=self.cflags)

    def compile_all(self, pyfunc, *args, **kwargs):
        sig = tuple([numba.typeof(x) for x in args])

        # compile the prange injected function
        cpfunc = self.compile_parallel(pyfunc, sig)

        # compile a standard njit of the original function
        cfunc = self.compile_njit(pyfunc, sig)

        return cfunc, cpfunc

    def check_parfors_vs_others(self, pyfunc, cfunc, cpfunc, *args, **kwargs):
        """
        Checks python, njit and parfor impls produce the same result.

        Arguments:
            pyfunc - the python function to test
            cfunc - CompilerResult from njit of pyfunc
            cpfunc - CompilerResult from njit(parallel=True) of pyfunc
            args - arguments for the function being tested
        Keyword Arguments:
            scheduler_type - 'signed', 'unsigned' or None, default is None.
                           Supply in cases where the presence of a specific
                           scheduler is to be asserted.
            fastmath_pcres - a fastmath parallel compile result, if supplied
                             will be run to make sure the result is correct
            check_arg_equality - some functions need to check that a
                                 parameter is modified rather than a certain
                                 value returned.  If this keyword argument
                                 is supplied, it should be a list of
                                 comparison functions such that the i'th
                                 function in the list is used to compare the
                                 i'th parameter of the njit and parallel=True
                                 functions against the i'th parameter of the
                                 standard Python function, asserting if they
                                 differ.  The length of this list must be equal
                                 to the number of parameters to the function.
                                 The null comparator is available for use
                                 when you do not desire to test if some
                                 particular parameter is changed.
            Remaining kwargs are passed to np.testing.assert_almost_equal
        """
        scheduler_type = kwargs.pop('scheduler_type', None)
        check_fastmath = kwargs.pop('check_fastmath', None)
        fastmath_pcres = kwargs.pop('fastmath_pcres', None)
        check_scheduling = kwargs.pop('check_scheduling', True)
        check_args_for_equality = kwargs.pop('check_arg_equality', None)

        def copy_args(*args):
            if not args:
                return tuple()
            new_args = []
            for x in args:
                if isinstance(x, np.ndarray):
                    new_args.append(x.copy('k'))
                elif isinstance(x, np.number):
                    new_args.append(x.copy())
                elif isinstance(x, numbers.Number):
                    new_args.append(x)
                elif isinstance(x, tuple):
                    new_args.append(copy.deepcopy(x))
                elif isinstance(x, list):
                    new_args.append(x[:])
                else:
                    raise ValueError('Unsupported argument type encountered')
            return tuple(new_args)

        # python result
        py_args = copy_args(*args)
        py_expected = pyfunc(*py_args)

        # njit result
        njit_args = copy_args(*args)
        njit_output = cfunc.entry_point(*njit_args)

        # parfor result
        parfor_args = copy_args(*args)
        parfor_output = cpfunc.entry_point(*parfor_args)

        if check_args_for_equality is None:
            np.testing.assert_almost_equal(njit_output, py_expected, **kwargs)
            np.testing.assert_almost_equal(parfor_output, py_expected, **kwargs)
            self.assertEqual(type(njit_output), type(parfor_output))
        else:
            assert(len(py_args) == len(check_args_for_equality))
            for pyarg, njitarg, parforarg, argcomp in zip(
                py_args, njit_args, parfor_args, check_args_for_equality):
                argcomp(njitarg, pyarg, **kwargs)
                argcomp(parforarg, pyarg, **kwargs)

        if check_scheduling:
            self.check_scheduling(cpfunc, scheduler_type)

        # if requested check fastmath variant
        if fastmath_pcres is not None:
            parfor_fastmath_output = fastmath_pcres.entry_point(*copy_args(*args))
            np.testing.assert_almost_equal(parfor_fastmath_output, py_expected,
                                           **kwargs)


    def check_scheduling(self, cres, scheduler_type):
        # make sure parfor set up scheduling
        scheduler_str = '@do_scheduling'
        if scheduler_type is not None:
            if scheduler_type in ['signed', 'unsigned']:
                scheduler_str += '_' + scheduler_type
            else:
                msg = "Unknown scheduler_type specified: %s"
                raise ValueError(msg % scheduler_type)

        self.assertIn(scheduler_str, cres.library.get_llvm_str())

    def _filter_mod(self, mod, magicstr, checkstr=None):
        """ helper function to filter out modules by name"""
        filt = [x for x in mod if magicstr in x.name]
        if checkstr is not None:
            for x in filt:
                assert checkstr in str(x)
        return filt

    def _get_gufunc_modules(self, cres, magicstr, checkstr=None):
        """ gets the gufunc LLVM Modules"""
        _modules = [x for x in cres.library._codegen._engine._ee._modules]
        return self._filter_mod(_modules, magicstr, checkstr=checkstr)

    def _get_gufunc_info(self, cres, fn):
        """ helper for gufunc IR/asm generation"""
        # get the gufunc modules
        magicstr = '__numba_parfor_gufunc'
        gufunc_mods = self._get_gufunc_modules(cres, magicstr)
        x = dict()
        for mod in gufunc_mods:
            x[mod.name] = fn(mod)
        return x

    def _get_gufunc_ir(self, cres):
        """
        Returns the IR of the gufuncs used as parfor kernels
        as a dict mapping the gufunc name to its IR.

        Arguments:
         cres - a CompileResult from `njit(parallel=True, ...)`
        """
        return self._get_gufunc_info(cres, str)

    def _get_gufunc_asm(self, cres):
        """
        Returns the assembly of the gufuncs used as parfor kernels
        as a dict mapping the gufunc name to its assembly.

        Arguments:
         cres - a CompileResult from `njit(parallel=True, ...)`
        """
        tm = cres.library._codegen._tm
        def emit_asm(mod):
            return str(tm.emit_assembly(mod))
        return self._get_gufunc_info(cres, emit_asm)

    def assert_fastmath(self, pyfunc, sig):
        """
        Asserts that the fastmath flag has some effect in that suitable
        instructions are now labelled as `fast`. Whether LLVM can actually do
        anything to optimise better now the derestrictions are supplied is
        another matter!

        Arguments:
         pyfunc - a function that contains operations with parallel semantics
         sig - the type signature of pyfunc
        """

        cres = self.compile_parallel_fastmath(pyfunc, sig)
        _ir = self._get_gufunc_ir(cres)

        def _get_fast_instructions(ir):
            splitted = ir.splitlines()
            fast_inst = []
            for x in splitted:
                m = re.search(r'\bfast\b', x)  # \b for wholeword
                if m is not None:
                    fast_inst.append(x)
            return fast_inst

        def _assert_fast(instrs):
            ops = ('fadd', 'fsub', 'fmul', 'fdiv', 'frem', 'fcmp')
            for inst in instrs:
                count = 0
                for op in ops:
                    match = op + ' fast'
                    if match in inst:
                        count += 1
                self.assertTrue(count > 0)

        for name, guir in _ir.items():
            inst = _get_fast_instructions(guir)
            _assert_fast(inst)


def blackscholes_impl(sptprice, strike, rate, volatility, timev):
    # blackscholes example
    logterm = np.log(sptprice / strike)
    powterm = 0.5 * volatility * volatility
    den = volatility * np.sqrt(timev)
    d1 = (((rate + powterm) * timev) + logterm) / den
    d2 = d1 - den
    NofXd1 = 0.5 + 0.5 * 2.0 * d1
    NofXd2 = 0.5 + 0.5 * 2.0 * d2
    futureValue = strike * np.exp(- rate * timev)
    c1 = futureValue * NofXd2
    call = sptprice * NofXd1 - c1
    put = call - futureValue + sptprice
    return put


def lr_impl(Y, X, w, iterations):
    # logistic regression example
    for i in range(iterations):
        w -= np.dot(((1.0 / (1.0 + np.exp(-Y * np.dot(X, w))) - 1.0) * Y), X)
    return w

def example_kmeans_test(A, numCenter, numIter, init_centroids):
    centroids = init_centroids
    N, D = A.shape

    for l in range(numIter):
        dist = np.array([[sqrt(np.sum((A[i,:]-centroids[j,:])**2))
                                for j in range(numCenter)] for i in range(N)])
        labels = np.array([dist[i,:].argmin() for i in range(N)])

        centroids = np.array([[np.sum(A[labels==i, j])/np.sum(labels==i)
                                 for j in range(D)] for i in range(numCenter)])

    return centroids

def get_optimized_numba_ir(test_func, args, **kws):
    typingctx = typing.Context()
    targetctx = cpu.CPUContext(typingctx)
    test_ir = compiler.run_frontend(test_func)
    if kws:
        options = cpu.ParallelOptions(kws)
    else:
        options = cpu.ParallelOptions(True)

    tp = TestPipeline(typingctx, targetctx, args, test_ir)

    with cpu_target.nested_context(typingctx, targetctx):
        typingctx.refresh()
        targetctx.refresh()

        inline_pass = inline_closurecall.InlineClosureCallPass(tp.state.func_ir,
                                                               options,
                                                               typed=True)
        inline_pass.run()

        rewrites.rewrite_registry.apply('before-inference', tp.state)

        tp.state.typemap, tp.state.return_type, tp.state.calltypes = \
        typed_passes.type_inference_stage(tp.state.typingctx, tp.state.func_ir,
            tp.state.args, None)

        type_annotations.TypeAnnotation(
            func_ir=tp.state.func_ir,
            typemap=tp.state.typemap,
            calltypes=tp.state.calltypes,
            lifted=(),
            lifted_from=None,
            args=tp.state.args,
            return_type=tp.state.return_type,
            html_output=config.HTML)

        diagnostics = numba.parfors.parfor.ParforDiagnostics()

        preparfor_pass = numba.parfors.parfor.PreParforPass(
            tp.state.func_ir, tp.state.typemap, tp.state.calltypes,
            tp.state.typingctx, options,
            swapped=diagnostics.replaced_fns)
        preparfor_pass.run()

        rewrites.rewrite_registry.apply('after-inference', tp.state)

        flags = compiler.Flags()
        parfor_pass = numba.parfors.parfor.ParforPass(
            tp.state.func_ir, tp.state.typemap, tp.state.calltypes,
            tp.state.return_type, tp.state.typingctx, options, flags,
            diagnostics=diagnostics)
        parfor_pass.run()
        test_ir._definitions = build_definitions(test_ir.blocks)

    return test_ir, tp

def countParfors(test_func, args, **kws):
    test_ir, tp = get_optimized_numba_ir(test_func, args, **kws)
    ret_count = 0

    for label, block in test_ir.blocks.items():
        for i, inst in enumerate(block.body):
            if isinstance(inst, numba.parfors.parfor.Parfor):
                ret_count += 1

    return ret_count


def countArrays(test_func, args, **kws):
    test_ir, tp = get_optimized_numba_ir(test_func, args, **kws)
    return _count_arrays_inner(test_ir.blocks, tp.state.typemap)

def get_init_block_size(test_func, args, **kws):
    test_ir, tp = get_optimized_numba_ir(test_func, args, **kws)
    blocks = test_ir.blocks

    ret_count = 0

    for label, block in blocks.items():
        for i, inst in enumerate(block.body):
            if isinstance(inst, numba.parfors.parfor.Parfor):
                ret_count += len(inst.init_block.body)

    return ret_count

def _count_arrays_inner(blocks, typemap):
    ret_count = 0
    arr_set = set()

    for label, block in blocks.items():
        for i, inst in enumerate(block.body):
            if isinstance(inst, numba.parfors.parfor.Parfor):
                parfor_blocks = inst.loop_body.copy()
                parfor_blocks[0] = inst.init_block
                ret_count += _count_arrays_inner(parfor_blocks, typemap)
            if (isinstance(inst, ir.Assign)
                    and isinstance(typemap[inst.target.name],
                                    types.ArrayCompatible)):
                arr_set.add(inst.target.name)

    ret_count += len(arr_set)
    return ret_count

def countArrayAllocs(test_func, args, **kws):
    test_ir, tp = get_optimized_numba_ir(test_func, args, **kws)
    ret_count = 0

    for block in test_ir.blocks.values():
        ret_count += _count_array_allocs_inner(test_ir, block)

    return ret_count

def _count_array_allocs_inner(func_ir, block):
    ret_count = 0
    for inst in block.body:
        if isinstance(inst, numba.parfors.parfor.Parfor):
            ret_count += _count_array_allocs_inner(func_ir, inst.init_block)
            for b in inst.loop_body.values():
                ret_count += _count_array_allocs_inner(func_ir, b)

        if (isinstance(inst, ir.Assign) and isinstance(inst.value, ir.Expr)
                and inst.value.op == 'call'
                and (guard(find_callname, func_ir, inst.value) == ('empty', 'numpy')
                or guard(find_callname, func_ir, inst.value)
                    == ('empty_inferred', 'numba.np.unsafe.ndarray'))):
            ret_count += 1

    return ret_count

def countNonParforArrayAccesses(test_func, args, **kws):
    test_ir, tp = get_optimized_numba_ir(test_func, args, **kws)
    return _count_non_parfor_array_accesses_inner(test_ir, test_ir.blocks,
                                                  tp.state.typemap)

def _count_non_parfor_array_accesses_inner(f_ir, blocks, typemap, parfor_indices=None):
    ret_count = 0
    if parfor_indices is None:
        parfor_indices = set()

    for label, block in blocks.items():
        for stmt in block.body:
            if isinstance(stmt, numba.parfors.parfor.Parfor):
                parfor_indices.add(stmt.index_var.name)
                parfor_blocks = stmt.loop_body.copy()
                parfor_blocks[0] = stmt.init_block
                ret_count += _count_non_parfor_array_accesses_inner(
                    f_ir, parfor_blocks, typemap, parfor_indices)

            # getitem
            if (is_getitem(stmt) and isinstance(typemap[stmt.value.value.name],
                        types.ArrayCompatible) and not _uses_indices(
                        f_ir, index_var_of_get_setitem(stmt), parfor_indices)):
                ret_count += 1

            # setitem
            if (is_setitem(stmt) and isinstance(typemap[stmt.target.name],
                    types.ArrayCompatible) and not _uses_indices(
                    f_ir, index_var_of_get_setitem(stmt), parfor_indices)):
                ret_count += 1

    return ret_count

def _uses_indices(f_ir, index, index_set):
    if index.name in index_set:
        return True

    ind_def = guard(get_definition, f_ir, index)
    if isinstance(ind_def, ir.Expr) and ind_def.op == 'build_tuple':
        varnames = set(v.name for v in ind_def.items)
        return len(varnames & index_set) != 0

    return False


class TestPipeline(object):
    def __init__(self, typingctx, targetctx, args, test_ir):
        self.state = compiler.StateDict()
        self.state.typingctx = typingctx
        self.state.targetctx = targetctx
        self.state.args = args
        self.state.func_ir = test_ir
        self.state.typemap = None
        self.state.return_type = None
        self.state.calltypes = None


class TestParfors(TestParforsBase):

    def __init__(self, *args):
        TestParforsBase.__init__(self, *args)
        # these are used in the mass of simple tests
        m = np.reshape(np.arange(12.), (3, 4))
        self.simple_args = [np.arange(3.), np.arange(4.), m, m.T]

    def check(self, pyfunc, *args, **kwargs):
        cfunc, cpfunc = self.compile_all(pyfunc, *args)
        self.check_parfors_vs_others(pyfunc, cfunc, cpfunc, *args, **kwargs)

    @skip_parfors_unsupported
    def test_arraymap(self):
        def test_impl(a, x, y):
            return a * x + y

        A = np.linspace(0, 1, 10)
        X = np.linspace(2, 1, 10)
        Y = np.linspace(1, 2, 10)

        self.check(test_impl, A, X, Y)

    @skip_parfors_unsupported
    @needs_blas
    def test_mvdot(self):
        def test_impl(a, v):
            return np.dot(a, v)

        A = np.linspace(0, 1, 20).reshape(2, 10)
        v = np.linspace(2, 1, 10)

        self.check(test_impl, A, v)

    @skip_parfors_unsupported
    def test_0d_broadcast(self):
        def test_impl():
            X = np.array(1)
            Y = np.ones((10, 12))
            return np.sum(X + Y)
        self.check(test_impl)
        self.assertTrue(countParfors(test_impl, ()) == 1)

    @skip_parfors_unsupported
    def test_2d_parfor(self):
        def test_impl():
            X = np.ones((10, 12))
            Y = np.zeros((10, 12))
            return np.sum(X + Y)
        self.check(test_impl)
        self.assertTrue(countParfors(test_impl, ()) == 1)

    @skip_parfors_unsupported
    def test_pi(self):
        def test_impl(n):
            x = 2 * np.random.ranf(n) - 1
            y = 2 * np.random.ranf(n) - 1
            return 4 * np.sum(x**2 + y**2 < 1) / n

        self.check(test_impl, 100000, decimal=1)
        self.assertTrue(countParfors(test_impl, (types.int64, )) == 1)
        self.assertTrue(countArrays(test_impl, (types.intp,)) == 0)

    @skip_parfors_unsupported
    def test_fuse_argmin_argmax_max_min(self):
        for op in [np.argmin, np.argmax, np.min, np.max]:
            def test_impl(n):
                A = np.ones(n)
                C = op(A)
                B = A.sum()
                return B + C
            self.check(test_impl, 256)
            self.assertTrue(countParfors(test_impl, (types.int64, )) == 1)
            self.assertTrue(countArrays(test_impl, (types.intp,)) == 0)

    @skip_parfors_unsupported
    def test_blackscholes(self):
        # blackscholes takes 5 1D float array args
        args = (numba.float64[:], ) * 5
        self.assertTrue(countParfors(blackscholes_impl, args) == 1)

    @skip_parfors_unsupported
    @needs_blas
    def test_logistic_regression(self):
        args = (numba.float64[:], numba.float64[:,:], numba.float64[:],
                numba.int64)
        self.assertTrue(countParfors(lr_impl, args) == 2)
        self.assertTrue(countArrayAllocs(lr_impl, args) == 1)

    @skip_parfors_unsupported
    def test_kmeans(self):
        np.random.seed(0)
        N = 1024
        D = 10
        centers = 3
        A = np.random.ranf((N, D))
        init_centroids = np.random.ranf((centers, D))
        self.check(example_kmeans_test, A, centers, 3, init_centroids,
                                                                    decimal=1)
        # TODO: count parfors after k-means fusion is working
        # requires recursive parfor counting
        arg_typs = (types.Array(types.float64, 2, 'C'), types.intp, types.intp,
                    types.Array(types.float64, 2, 'C'))
        self.assertTrue(
            countNonParforArrayAccesses(example_kmeans_test, arg_typs) == 0)

    @unittest.skipIf(not _32bit, "Only impacts 32 bit hardware")
    @needs_blas
    def test_unsupported_combination_raises(self):
        """
        This test is in place until issues with the 'parallel'
        target on 32 bit hardware are fixed.
        """
        with self.assertRaises(errors.UnsupportedParforsError) as raised:
            @njit(parallel=True)
            def ddot(a, v):
                return np.dot(a, v)

            A = np.linspace(0, 1, 20).reshape(2, 10)
            v = np.linspace(2, 1, 10)
            ddot(A, v)

        msg = ("The 'parallel' target is not currently supported on 32 bit "
               "hardware")
        self.assertIn(msg, str(raised.exception))

    @skip_parfors_unsupported
    def test_simple01(self):
        def test_impl():
            return np.ones(())
        with self.assertRaises(AssertionError) as raises:
            self.check(test_impl)
        self.assertIn("\'@do_scheduling\' not found", str(raises.exception))

    @skip_parfors_unsupported
    def test_simple02(self):
        def test_impl():
            return np.ones((1,))
        self.check(test_impl)

    @skip_parfors_unsupported
    def test_simple03(self):
        def test_impl():
            return np.ones((1, 2))
        self.check(test_impl)

    @skip_parfors_unsupported
    def test_simple04(self):
        def test_impl():
            return np.ones(1)
        self.check(test_impl)

    @skip_parfors_unsupported
    def test_simple07(self):
        def test_impl():
            return np.ones((1, 2), dtype=np.complex128)
        self.check(test_impl)

    @skip_parfors_unsupported
    def test_simple08(self):
        def test_impl():
            return np.ones((1, 2)) + np.ones((1, 2))
        self.check(test_impl)

    @skip_parfors_unsupported
    def test_simple09(self):
        def test_impl():
            return np.ones((1, 1))
        self.check(test_impl)

    @skip_parfors_unsupported
    def test_simple10(self):
        def test_impl():
            return np.ones((0, 0))
        self.check(test_impl)

    @skip_parfors_unsupported
    def test_simple11(self):
        def test_impl():
            return np.ones((10, 10)) + 1.
        self.check(test_impl)

    @skip_parfors_unsupported
    def test_simple12(self):
        def test_impl():
            return np.ones((10, 10)) + np.complex128(1.)
        self.check(test_impl)

    @skip_parfors_unsupported
    def test_simple13(self):
        def test_impl():
            return np.complex128(1.)
        with self.assertRaises(AssertionError) as raises:
            self.check(test_impl)
        self.assertIn("\'@do_scheduling\' not found", str(raises.exception))

    @skip_parfors_unsupported
    def test_simple14(self):
        def test_impl():
            return np.ones((10, 10))[0::20]
        self.check(test_impl)

    @skip_parfors_unsupported
    def test_simple15(self):
        def test_impl(v1, v2, m1, m2):
            return v1 + v1
        self.check(test_impl, *self.simple_args)

    @skip_parfors_unsupported
    def test_simple16(self):
        def test_impl(v1, v2, m1, m2):
            return m1 + m1
        self.check(test_impl, *self.simple_args)

    @skip_parfors_unsupported
    def test_simple17(self):
        def test_impl(v1, v2, m1, m2):
            return m2 + v1
        self.check(test_impl, *self.simple_args)

    @skip_parfors_unsupported
    @needs_lapack
    def test_simple18(self):
        def test_impl(v1, v2, m1, m2):
            return m1.T + np.linalg.svd(m2)[1]
        self.check(test_impl, *self.simple_args)

    @skip_parfors_unsupported
    @needs_blas
    def test_simple19(self):
        def test_impl(v1, v2, m1, m2):
            return np.dot(m1, v2)
        self.check(test_impl, *self.simple_args)

    @skip_parfors_unsupported
    @needs_blas
    def test_simple20(self):
        def test_impl(v1, v2, m1, m2):
            return np.dot(m1, m2)
        # gemm is left to BLAS
        with self.assertRaises(AssertionError) as raises:
            self.check(test_impl, *self.simple_args)
        self.assertIn("\'@do_scheduling\' not found", str(raises.exception))

    @skip_parfors_unsupported
    @needs_blas
    def test_simple21(self):
        def test_impl(v1, v2, m1, m2):
            return np.dot(v1, v1)
        self.check(test_impl, *self.simple_args)

    @skip_parfors_unsupported
    def test_simple22(self):
        def test_impl(v1, v2, m1, m2):
            return np.sum(v1 + v1)
        self.check(test_impl, *self.simple_args)

    @skip_parfors_unsupported
    def test_simple23(self):
        def test_impl(v1, v2, m1, m2):
            x = 2 * v1
            y = 2 * v1
            return 4 * np.sum(x**2 + y**2 < 1) / 10
        self.check(test_impl, *self.simple_args)

    @skip_parfors_unsupported
    def test_simple24(self):
        def test_impl():
            n = 20
            A = np.ones((n, n))
            b = np.arange(n)
            return np.sum(A[:, b])
        self.check(test_impl)

    @disabled_test
    def test_simple_operator_15(self):
        """same as corresponding test_simple_<n> case but using operator.add"""
        def test_impl(v1, v2, m1, m2):
            return operator.add(v1, v1)

        self.check(test_impl, *self.simple_args)

    @disabled_test
    def test_simple_operator_16(self):
        def test_impl(v1, v2, m1, m2):
            return operator.add(m1, m1)

        self.check(test_impl, *self.simple_args)

    @disabled_test
    def test_simple_operator_17(self):
        def test_impl(v1, v2, m1, m2):
            return operator.add(m2, v1)

        self.check(test_impl, *self.simple_args)

    @skip_parfors_unsupported
    def test_np_func_direct_import(self):
        from numpy import ones  # import here becomes FreeVar
        def test_impl(n):
            A = ones(n)
            return A[0]
        n = 111
        self.check(test_impl, n)

    @skip_parfors_unsupported
    def test_np_random_func_direct_import(self):
        def test_impl(n):
            A = randn(n)
            return A[0]
        self.assertTrue(countParfors(test_impl, (types.int64, )) == 1)

    @skip_parfors_unsupported
    def test_arange(self):
        # test with stop only
        def test_impl1(n):
            return np.arange(n)
        # start and stop
        def test_impl2(s, n):
            return np.arange(n)
        # start, step, stop
        def test_impl3(s, n, t):
            return np.arange(s, n, t)

        for arg in [11, 128, 30.0, complex(4,5), complex(5,4)]:
            self.check(test_impl1, arg)
            self.check(test_impl2, 2, arg)
            self.check(test_impl3, 2, arg, 2)

    @skip_parfors_unsupported
    def test_linspace(self):
        # without num
        def test_impl1(start, stop):
            return np.linspace(start, stop)
        # with num
        def test_impl2(start, stop, num):
            return np.linspace(start, stop, num)

        for arg in [11, 128, 30.0, complex(4,5), complex(5,4)]:
            self.check(test_impl1, 2, arg)
            self.check(test_impl2, 2, arg, 30)

    @skip_parfors_unsupported
    def test_size_assertion(self):
        def test_impl(m, n):
            A = np.ones(m)
            B = np.ones(n)
            return np.sum(A + B)

        self.check(test_impl, 10, 10)
        with self.assertRaises(AssertionError) as raises:
            cfunc = njit(parallel=True)(test_impl)
            cfunc(10, 9)
        msg = "Sizes of A, B do not match"
        self.assertIn(msg, str(raises.exception))

    @skip_parfors_unsupported
    def test_mean(self):
        def test_impl(A):
            return A.mean()
        N = 100
        A = np.random.ranf(N)
        B = np.random.randint(10, size=(N, 3))
        self.check(test_impl, A)
        self.check(test_impl, B)
        self.assertTrue(countParfors(test_impl, (types.Array(types.float64, 1, 'C'), )) == 1)
        self.assertTrue(countParfors(test_impl, (types.Array(types.float64, 2, 'C'), )) == 1)

    @skip_parfors_unsupported
    def test_var(self):
        def test_impl(A):
            return A.var()
        N = 100
        A = np.random.ranf(N)
        B = np.random.randint(10, size=(N, 3))
        C = A + 1j * A
        self.check(test_impl, A)
        self.check(test_impl, B)
        self.check(test_impl, C)
        self.assertTrue(countParfors(test_impl, (types.Array(types.float64, 1, 'C'), )) == 2)
        self.assertTrue(countParfors(test_impl, (types.Array(types.float64, 2, 'C'), )) == 2)

    @skip_parfors_unsupported
    def test_std(self):
        def test_impl(A):
            return A.std()
        N = 100
        A = np.random.ranf(N)
        B = np.random.randint(10, size=(N, 3))
        C = A + 1j * A
        self.check(test_impl, A)
        self.check(test_impl, B)
        self.check(test_impl, C)
        self.assertTrue(countParfors(test_impl, (types.Array(types.float64, 1, 'C'), )) == 2)
        self.assertTrue(countParfors(test_impl, (types.Array(types.float64, 2, 'C'), )) == 2)

    @skip_parfors_unsupported
    def test_issue4963_globals(self):
        def test_impl():
            buf = np.zeros((_GLOBAL_INT_FOR_TESTING1, _GLOBAL_INT_FOR_TESTING2))
            return buf
        self.check(test_impl)

    @skip_parfors_unsupported
    def test_issue4963_freevars(self):
        _FREEVAR_INT_FOR_TESTING1 = 17
        _FREEVAR_INT_FOR_TESTING2 = 5
        def test_impl():
            buf = np.zeros((_FREEVAR_INT_FOR_TESTING1, _FREEVAR_INT_FOR_TESTING2))
            return buf
        self.check(test_impl)

    @skip_parfors_unsupported
    def test_random_parfor(self):
        """
        Test function with only a random call to make sure a random function
        like ranf is actually translated to a parfor.
        """
        def test_impl(n):
            A = np.random.ranf((n, n))
            return A
        self.assertTrue(countParfors(test_impl, (types.int64, )) == 1)

    @skip_parfors_unsupported
    def test_randoms(self):
        def test_impl(n):
            A = np.random.standard_normal(size=(n, n))
            B = np.random.randn(n, n)
            C = np.random.normal(0.0, 1.0, (n, n))
            D = np.random.chisquare(1.0, (n, n))
            E = np.random.randint(1, high=3, size=(n, n))
            F = np.random.triangular(1, 2, 3, (n, n))
            return np.sum(A+B+C+D+E+F)

        n = 128
        cpfunc = self.compile_parallel(test_impl, (numba.typeof(n),))
        parfor_output = cpfunc.entry_point(n)
        py_output = test_impl(n)
        # check results within 5% since random numbers generated in parallel
        np.testing.assert_allclose(parfor_output, py_output, rtol=0.05)
        self.assertTrue(countParfors(test_impl, (types.int64, )) == 1)

    @skip_parfors_unsupported
    def test_dead_randoms(self):
        def test_impl(n):
            A = np.random.standard_normal(size=(n, n))
            B = np.random.randn(n, n)
            C = np.random.normal(0.0, 1.0, (n, n))
            D = np.random.chisquare(1.0, (n, n))
            E = np.random.randint(1, high=3, size=(n, n))
            F = np.random.triangular(1, 2, 3, (n, n))
            return 3

        n = 128
        cpfunc = self.compile_parallel(test_impl, (numba.typeof(n),))
        parfor_output = cpfunc.entry_point(n)
        py_output = test_impl(n)
        self.assertEqual(parfor_output, py_output)
        self.assertTrue(countParfors(test_impl, (types.int64, )) == 0)

    @skip_parfors_unsupported
    def test_cfg(self):
        # from issue #2477
        def test_impl(x, is_positive, N):
            for i in numba.prange(2):
                for j in range( i*N//2, (i+1)*N//2 ):
                    is_positive[j] = 0
                    if x[j] > 0:
                        is_positive[j] = 1

            return is_positive

        N = 100
        x = np.random.rand(N)
        is_positive = np.zeros(N)
        self.check(test_impl, x, is_positive, N)

    @skip_parfors_unsupported
    def test_reduce(self):
        def test_impl(A):
            init_val = 10
            return reduce(lambda a,b: min(a, b), A, init_val)

        n = 211
        A = np.random.ranf(n)
        self.check(test_impl, A)
        A = np.random.randint(10, size=n).astype(np.int32)
        self.check(test_impl, A)

        # test checking the number of arguments for the reduce function
        def test_impl():
            g = lambda x: x ** 2
            return reduce(g, np.array([1, 2, 3, 4, 5]), 2)
        with self.assertTypingError():
            self.check(test_impl)

        # test checking reduction over bitarray masked arrays
        n = 160
        A = np.random.randint(10, size=n).astype(np.int32)
        def test_impl(A):
            return np.sum(A[A>=3])
        self.check(test_impl, A)
        # TODO: this should fuse
        # self.assertTrue(countParfors(test_impl, (numba.float64[:],)) == 1)

        def test_impl(A):
            B = A[:,0]
            return np.sum(A[B>=3,1])
        self.check(test_impl, A.reshape((16,10)))
        # TODO: this should also fuse
        #self.assertTrue(countParfors(test_impl, (numba.float64[:,:],)) == 1)

        def test_impl(A):
            B = A[:,0]
            return np.sum(A[B>=3,1:2])
        self.check(test_impl, A.reshape((16,10)))
        # this doesn't fuse due to mixed indices
        self.assertTrue(countParfors(test_impl, (numba.float64[:,:],)) == 2)

    @skip_parfors_unsupported
    def test_min(self):
        def test_impl1(A):
            return A.min()

        def test_impl2(A):
            return np.min(A)

        n = 211
        A = np.random.ranf(n)
        B = np.random.randint(10, size=n).astype(np.int32)
        C = np.random.ranf((n, n))  # test multi-dimensional array
        D = np.array([np.inf, np.inf])
        self.check(test_impl1, A)
        self.check(test_impl1, B)
        self.check(test_impl1, C)
        self.check(test_impl1, D)
        self.check(test_impl2, A)
        self.check(test_impl2, B)
        self.check(test_impl2, C)
        self.check(test_impl2, D)

        # checks that 0d array input raises
        msg = ("zero-size array to reduction operation "
               "minimum which has no identity")
        for impl in (test_impl1, test_impl2):
            pcfunc = self.compile_parallel(impl, (types.int64[:],))
            with self.assertRaises(ValueError) as e:
                pcfunc.entry_point(np.array([], dtype=np.int64))
            self.assertIn(msg, str(e.exception))

    @skip_parfors_unsupported
    def test_max(self):
        def test_impl1(A):
            return A.max()

        def test_impl2(A):
            return np.max(A)

        n = 211
        A = np.random.ranf(n)
        B = np.random.randint(10, size=n).astype(np.int32)
        C = np.random.ranf((n, n))  # test multi-dimensional array
        D = np.array([-np.inf, -np.inf])
        self.check(test_impl1, A)
        self.check(test_impl1, B)
        self.check(test_impl1, C)
        self.check(test_impl1, D)
        self.check(test_impl2, A)
        self.check(test_impl2, B)
        self.check(test_impl2, C)
        self.check(test_impl2, D)

        # checks that 0d array input raises
        msg = ("zero-size array to reduction operation "
               "maximum which has no identity")
        for impl in (test_impl1, test_impl2):
            pcfunc = self.compile_parallel(impl, (types.int64[:],))
            with self.assertRaises(ValueError) as e:
                pcfunc.entry_point(np.array([], dtype=np.int64))
            self.assertIn(msg, str(e.exception))

    @skip_parfors_unsupported
    def test_use_of_reduction_var1(self):
        def test_impl():
            acc = 0
            for i in prange(1):
                acc = cmath.sqrt(acc)
            return acc

        # checks that invalid use of reduction variable is detected
        msg = ("Use of reduction variable acc in an unsupported reduction function.")
        with self.assertRaises(ValueError) as e:
            pcfunc = self.compile_parallel(test_impl, ())
        self.assertIn(msg, str(e.exception))

    @skip_parfors_unsupported
    def test_argmin(self):
        def test_impl1(A):
            return A.argmin()

        def test_impl2(A):
            return np.argmin(A)

        n = 211
        A = np.array([1., 0., 2., 0., 3.])
        B = np.random.randint(10, size=n).astype(np.int32)
        C = np.random.ranf((n, n))  # test multi-dimensional array
        self.check(test_impl1, A)
        self.check(test_impl1, B)
        self.check(test_impl1, C)
        self.check(test_impl2, A)
        self.check(test_impl2, B)
        self.check(test_impl2, C)

        # checks that 0d array input raises
        msg = 'attempt to get argmin of an empty sequence'
        for impl in (test_impl1, test_impl2):
            pcfunc = self.compile_parallel(impl, (types.int64[:],))
            with self.assertRaises(ValueError) as e:
                pcfunc.entry_point(np.array([], dtype=np.int64))
            self.assertIn(msg, str(e.exception))

    @skip_parfors_unsupported
    def test_argmax(self):
        def test_impl1(A):
            return A.argmax()

        def test_impl2(A):
            return np.argmax(A)

        n = 211
        A = np.array([1., 0., 3., 2., 3.])
        B = np.random.randint(10, size=n).astype(np.int32)
        C = np.random.ranf((n, n))  # test multi-dimensional array
        self.check(test_impl1, A)
        self.check(test_impl1, B)
        self.check(test_impl1, C)
        self.check(test_impl2, A)
        self.check(test_impl2, B)
        self.check(test_impl2, C)

        # checks that 0d array input raises
        msg = 'attempt to get argmax of an empty sequence'
        for impl in (test_impl1, test_impl2):
            pcfunc = self.compile_parallel(impl, (types.int64[:],))
            with self.assertRaises(ValueError) as e:
                pcfunc.entry_point(np.array([], dtype=np.int64))
            self.assertIn(msg, str(e.exception))

    @skip_parfors_unsupported
    def test_parfor_array_access1(self):
        # signed index of the prange generated by sum() should be replaced
        # resulting in array A to be eliminated (see issue #2846)
        def test_impl(n):
            A = np.ones(n)
            return A.sum()

        n = 211
        self.check(test_impl, n)
        self.assertEqual(countArrays(test_impl, (types.intp,)), 0)

    @skip_parfors_unsupported
    def test_parfor_array_access2(self):
        # in this test, the prange index has the same name (i) in two loops
        # thus, i has multiple definitions and is harder to replace
        def test_impl(n):
            A = np.ones(n)
            m = 0
            n = 0
            for i in numba.prange(len(A)):
                m += A[i]

            for i in numba.prange(len(A)):
                if m == n:  # access in another block
                    n += A[i]

            return m + n

        n = 211
        self.check(test_impl, n)
        self.assertEqual(countNonParforArrayAccesses(test_impl, (types.intp,)), 0)

    @skip_parfors_unsupported
    def test_parfor_array_access3(self):
        def test_impl(n):
            A = np.ones(n, np.int64)
            m = 0
            for i in numba.prange(len(A)):
                m += A[i]
                if m==2:
                    i = m

        n = 211
        with self.assertRaises(errors.UnsupportedRewriteError) as raises:
            self.check(test_impl, n)
        self.assertIn("Overwrite of parallel loop index", str(raises.exception))

    @skip_parfors_unsupported
    @needs_blas
    def test_parfor_array_access4(self):
        # in this test, one index of a multi-dim access should be replaced
        # np.dot parallel implementation produces this case
        def test_impl(A, b):
            return np.dot(A, b)

        n = 211
        d = 4
        A = np.random.ranf((n, d))
        b = np.random.ranf(d)
        self.check(test_impl, A, b)
        # make sure the parfor index is replaced in build_tuple of access to A
        test_ir, tp = get_optimized_numba_ir(
            test_impl, (types.Array(types.float64, 2, 'C'),
                        types.Array(types.float64, 1, 'C')))
        # this code should have one basic block after optimization
        self.assertTrue(len(test_ir.blocks) == 1 and 0 in test_ir.blocks)
        block = test_ir.blocks[0]
        parfor_found = False
        parfor = None
        for stmt in block.body:
            if isinstance(stmt, numba.parfors.parfor.Parfor):
                parfor_found = True
                parfor = stmt

        self.assertTrue(parfor_found)
        build_tuple_found = False
        # there should be only one build_tuple
        for bl in parfor.loop_body.values():
            for stmt in bl.body:
                if (isinstance(stmt, ir.Assign)
                        and isinstance(stmt.value, ir.Expr)
                        and stmt.value.op == 'build_tuple'):
                    build_tuple_found = True
                    self.assertTrue(parfor.index_var in stmt.value.items)

        self.assertTrue(build_tuple_found)

    @skip_parfors_unsupported
    def test_parfor_dtype_type(self):
        # test array type replacement creates proper type
        def test_impl(a):
            for i in numba.prange(len(a)):
                a[i] = a.dtype.type(0)
            return a[4]

        a = np.ones(10)
        self.check(test_impl, a)

    @skip_parfors_unsupported
    def test_parfor_array_access5(self):
        # one dim is slice in multi-dim access
        def test_impl(n):
            X = np.ones((n, 3))
            y = 0
            for i in numba.prange(n):
                y += X[i,:].sum()
            return y

        n = 211
        self.check(test_impl, n)
        self.assertEqual(countNonParforArrayAccesses(test_impl, (types.intp,)), 0)

    @skip_parfors_unsupported
    @disabled_test # Test itself is problematic, see #3155
    def test_parfor_hoist_setitem(self):
        # Make sure that read of out is not hoisted.
        def test_impl(out):
            for i in prange(10):
                out[0] = 2 * out[0]
            return out[0]

        out = np.ones(1)
        self.check(test_impl, out)

    @skip_parfors_unsupported
    @needs_blas
    def test_parfor_generate_fuse(self):
        # issue #2857
        def test_impl(N, D):
            w = np.ones(D)
            X = np.ones((N, D))
            Y = np.ones(N)
            for i in range(3):
                B = (-Y * np.dot(X, w))

            return B

        n = 211
        d = 3
        self.check(test_impl, n, d)
        self.assertEqual(countArrayAllocs(test_impl, (types.intp, types.intp)), 4)
        self.assertEqual(countParfors(test_impl, (types.intp, types.intp)), 4)

    @skip_parfors_unsupported
    def test_ufunc_expr(self):
        # issue #2885
        def test_impl(A, B):
            return np.bitwise_and(A, B)

        A = np.ones(3, np.uint8)
        B = np.ones(3, np.uint8)
        B[1] = 0
        self.check(test_impl, A, B)

    @skip_parfors_unsupported
    def test_find_callname_intrinsic(self):
        def test_impl(n):
            A = unsafe_empty((n,))
            for i in range(n):
                A[i] = i + 2.0
            return A

        # the unsafe allocation should be found even though it is imported
        # as a different name
        self.assertEqual(countArrayAllocs(test_impl, (types.intp,)), 1)

    @skip_parfors_unsupported
    def test_reduction_var_reuse(self):
        # issue #3139
        def test_impl(n):
            acc = 0
            for i in prange(n):
                acc += 1

            for i in prange(n):
                acc += 2

            return acc
        self.check(test_impl, 16)

    @skip_parfors_unsupported
    def test_two_d_array_reduction_reuse(self):
        def test_impl(n):
            shp = (13, 17)
            size = shp[0] * shp[1]
            result1 = np.zeros(shp, np.int_)
            tmp = np.arange(size).reshape(shp)

            for i in numba.prange(n):
                result1 += tmp

            for i in numba.prange(n):
                result1 += tmp

            return result1

        self.check(test_impl, 100)

    @skip_parfors_unsupported
    def test_one_d_array_reduction(self):
        def test_impl(n):
            result = np.zeros(1, np.int_)

            for i in numba.prange(n):
                result += np.array([i], np.int_)

            return result

        self.check(test_impl, 100)

    @skip_parfors_unsupported
    def test_two_d_array_reduction(self):
        def test_impl(n):
            shp = (13, 17)
            size = shp[0] * shp[1]
            result1 = np.zeros(shp, np.int_)
            tmp = np.arange(size).reshape(shp)

            for i in numba.prange(n):
                result1 += tmp

            return result1

        self.check(test_impl, 100)

    @skip_parfors_unsupported
    def test_two_d_array_reduction_with_float_sizes(self):
        # result1 is float32 and tmp is float64.
        # Tests reduction with differing dtypes.
        def test_impl(n):
            shp = (2, 3)
            result1 = np.zeros(shp, np.float32)
            tmp = np.array([1.0, 2.0, 3.0, 4.0, 5.0, 6.0]).reshape(shp)

            for i in numba.prange(n):
                result1 += tmp

            return result1

        self.check(test_impl, 100)

    @skip_parfors_unsupported
    def test_two_d_array_reduction_prod(self):
        def test_impl(n):
            shp = (13, 17)
            result1 = 2 * np.ones(shp, np.int_)
            tmp = 2 * np.ones_like(result1)

            for i in numba.prange(n):
                result1 *= tmp

            return result1

        self.check(test_impl, 100)

    @skip_parfors_unsupported
    def test_three_d_array_reduction(self):
        def test_impl(n):
            shp = (3, 2, 7)
            result1 = np.zeros(shp, np.int_)

            for i in numba.prange(n):
                result1 += np.ones(shp, np.int_)

            return result1

        self.check(test_impl, 100)

    @skip_parfors_unsupported
    def test_preparfor_canonicalize_kws(self):
        # test canonicalize_array_math typing for calls with kw args
        def test_impl(A):
            return A.argsort() + 1

        n = 211
        A = np.arange(n)
        self.check(test_impl, A)

    @skip_parfors_unsupported
    def test_preparfor_datetime64(self):
        # test array.dtype transformation for datetime64
        def test_impl(A):
            return A.dtype

        A = np.empty(1, np.dtype('datetime64[ns]'))
        cpfunc = self.compile_parallel(test_impl, (numba.typeof(A),))
        self.assertEqual(cpfunc.entry_point(A), test_impl(A))

    @skip_parfors_unsupported
    def test_no_hoisting_with_member_function_call(self):
        def test_impl(X):
            n = X.shape[0]
            acc = 0
            for i in prange(n):
                R = {1, 2, 3}
                R.add(i)
                tmp = 0
                for x in R:
                    tmp += x
                acc += tmp
            return acc

        self.check(test_impl, np.random.ranf(128))

    @skip_parfors_unsupported
    def test_array_compare_scalar(self):
        """ issue3671: X != 0 becomes an arrayexpr with operator.ne.
            That is turned into a parfor by devectorizing.  Make sure
            the return type of the devectorized operator.ne
            on integer types works properly.
        """
        def test_impl():
            X = np.zeros(10, dtype=np.int_)
            return X != 0

        self.check(test_impl)

    @skip_parfors_unsupported
    def test_reshape_with_neg_one(self):
        # issue3314
        def test_impl(a, b):
            result_matrix = np.zeros((b, b, 1), dtype=np.float64)
            sub_a = a[0:b]
            a = sub_a.size
            b = a / 1
            z = sub_a.reshape(-1, 1)
            result_data = sub_a / z
            result_matrix[:,:,0] = result_data
            return result_matrix

        a = np.array([1.0, 2.0, 3.0, 4.0, 5.0, 6.0,
                   7.0, 8.0, 9.0, 10.0, 11.0, 12.0])
        b = 3

        self.check(test_impl, a, b)

    @skip_parfors_unsupported
    def test_reshape_with_large_neg(self):
        # issue3314
        def test_impl(a, b):
            result_matrix = np.zeros((b, b, 1), dtype=np.float64)
            sub_a = a[0:b]
            a = sub_a.size
            b = a / 1
            z = sub_a.reshape(-1307, 1)
            result_data = sub_a / z
            result_matrix[:,:,0] = result_data
            return result_matrix

        a = np.array([1.0, 2.0, 3.0, 4.0, 5.0, 6.0,
                   7.0, 8.0, 9.0, 10.0, 11.0, 12.0])
        b = 3

        self.check(test_impl, a, b)

    @skip_parfors_unsupported
    def test_reshape_with_too_many_neg_one(self):
        # issue3314
        with self.assertRaises(errors.UnsupportedRewriteError) as raised:
            @njit(parallel=True)
            def test_impl(a, b):
                rm = np.zeros((b, b, 1), dtype=np.float64)
                sub_a = a[0:b]
                a = sub_a.size
                b = a / 1
                z = sub_a.reshape(-1, -1)
                result_data = sub_a / z
                rm[:,:,0] = result_data
                return rm

            a = np.array([1.0, 2.0, 3.0, 4.0, 5.0, 6.0,
                       7.0, 8.0, 9.0, 10.0, 11.0, 12.0])
            b = 3
            test_impl(a, b)

        msg = ("The reshape API may only include one negative argument.")
        self.assertIn(msg, str(raised.exception))

    @skip_parfors_unsupported
    def test_ndarray_fill(self):
        def test_impl(x):
            x.fill(7.0)
            return x
        x = np.zeros(10)
        self.check(test_impl, x)
        self.assertTrue(countParfors(test_impl, (types.Array(types.float64, 1, 'C'),)) == 1)

    @skip_parfors_unsupported
    def test_ndarray_fill2d(self):
        def test_impl(x):
            x.fill(7.0)
            return x
        x = np.zeros((2,2))
        self.check(test_impl, x)
        self.assertTrue(countParfors(test_impl, (types.Array(types.float64, 2, 'C'),)) == 1)

    @skip_parfors_unsupported
    def test_0d_array(self):
        def test_impl(n):
            return np.sum(n) + np.prod(n) + np.min(n) + np.max(n) + np.var(n)
        self.check(test_impl, np.array(7), check_scheduling=False)

    @skip_parfors_unsupported
    def test_array_analysis_optional_def(self):
        def test_impl(x, half):
            size = len(x)
            parr = x[0:size]

            if half:
                parr = x[0:size//2]

            return parr.sum()
        x = np.ones(20)
        self.check(test_impl, x, True, check_scheduling=False)

    @skip_parfors_unsupported
    def test_prange_side_effects(self):
        def test_impl(a, b):
            data = np.empty(len(a), dtype=np.float64)
            size = len(data)
            for i in numba.prange(size):
                data[i] = a[i]
            for i in numba.prange(size):
                data[i] = data[i] + b[i]
            return data

        x = np.arange(10 ** 2, dtype=float)
        y = np.arange(10 ** 2, dtype=float)

        self.check(test_impl, x, y)
        self.assertTrue(countParfors(test_impl,
                                    (types.Array(types.float64, 1, 'C'),
                                     types.Array(types.float64, 1, 'C'))) == 1)

    @skip_parfors_unsupported
    def test_tuple1(self):
        def test_impl(a):
            atup = (3, 4)
            b = 7
            for i in numba.prange(len(a)):
                a[i] += atup[0] + atup[1] + b
            return a

        x = np.arange(10)
        self.check(test_impl, x)

    @skip_parfors_unsupported
    def test_tuple2(self):
        def test_impl(a):
            atup = a.shape
            b = 7
            for i in numba.prange(len(a)):
                a[i] += atup[0] + b
            return a

        x = np.arange(10)
        self.check(test_impl, x)

    @skip_parfors_unsupported
    def test_tuple3(self):
        def test_impl(a):
            atup = (np.arange(10), 4)
            b = 7
            for i in numba.prange(len(a)):
                a[i] += atup[0][5] + atup[1] + b
            return a

        x = np.arange(10)
        self.check(test_impl, x)

    @skip_parfors_unsupported
    def test_namedtuple1(self):
        def test_impl(a):
            antup = TestNamedTuple(part0=3, part1=4)
            b = 7
            for i in numba.prange(len(a)):
                a[i] += antup.part0 + antup.part1 + b
            return a

        x = np.arange(10)
        self.check(test_impl, x)

    @skip_parfors_unsupported
    def test_namedtuple2(self):
        TestNamedTuple2 = namedtuple('TestNamedTuple2', ('part0', 'part1'))
        def test_impl(a):
            antup = TestNamedTuple2(part0=3, part1=4)
            b = 7
            for i in numba.prange(len(a)):
                a[i] += antup.part0 + antup.part1 + b
            return a

        x = np.arange(10)
        self.check(test_impl, x)

    @skip_parfors_unsupported
    def test_namedtuple3(self):
        # issue5872: test that a.y[:] = 5 is not removed as
        # deadcode.
        TestNamedTuple3 = namedtuple(f'TestNamedTuple3',['y'])

        def test_impl(a):
            a.y[:] = 5

        def comparer(a, b):
            np.testing.assert_almost_equal(a.y, b.y)

        x = TestNamedTuple3(y=np.zeros(10))
        self.check(test_impl, x, check_arg_equality=[comparer])

    @skip_parfors_unsupported
    def test_inplace_binop(self):
        def test_impl(a, b):
            b += a
            return b

        X = np.arange(10) + 10
        Y = np.arange(10) + 100
        self.check(test_impl, X, Y)
        self.assertTrue(countParfors(test_impl,
                                    (types.Array(types.float64, 1, 'C'),
                                     types.Array(types.float64, 1, 'C'))) == 1)

<<<<<<< HEAD
=======
    @skip_parfors_unsupported
    def test_tuple_concat(self):
        # issue5383
        def test_impl(a):
            n = len(a)
            array_shape = n, n
            indices = np.zeros(((1,) + array_shape + (1,)), dtype=np.uint64)
            k_list = indices[0, :]

            for i, g in enumerate(a):
                k_list[i, i] = i
            return k_list

        x = np.array([1, 1])
        self.check(test_impl, x)

    @skip_parfors_unsupported
    def test_tuple_concat_with_reverse_slice(self):
        # issue5383
        def test_impl(a):
            n = len(a)
            array_shape = n, n
            indices = np.zeros(((1,) + array_shape + (1,))[:-1],
                               dtype=np.uint64)
            k_list = indices[0, :]

            for i, g in enumerate(a):
                k_list[i, i] = i
            return k_list

        x = np.array([1, 1])
        self.check(test_impl, x)

>>>>>>> 9381206a

class TestParforsLeaks(MemoryLeakMixin, TestParforsBase):
    def check(self, pyfunc, *args, **kwargs):
        cfunc, cpfunc = self.compile_all(pyfunc, *args)
        self.check_parfors_vs_others(pyfunc, cfunc, cpfunc, *args, **kwargs)

    @skip_parfors_unsupported
    def test_reduction(self):
        # issue4299
        @njit(parallel=True)
        def test_impl(arr):
            return arr.sum()

        arr = np.arange(10).astype(np.float64)
        self.check(test_impl, arr)

    @skip_parfors_unsupported
    def test_multiple_reduction_vars(self):
        @njit(parallel=True)
        def test_impl(arr):
            a = 0.
            b = 1.
            for i in prange(arr.size):
                a += arr[i]
                b += 1. / (arr[i] + 1)
            return a * b
        arr = np.arange(10).astype(np.float64)
        self.check(test_impl, arr)


class TestPrangeBase(TestParforsBase):

    def __init__(self, *args):
        TestParforsBase.__init__(self, *args)

    def generate_prange_func(self, pyfunc, patch_instance):
        """
        This function does the actual code augmentation to enable the explicit
        testing of `prange` calls in place of `range`.
        """
        pyfunc_code = pyfunc.__code__

        prange_names = list(pyfunc_code.co_names)

        if patch_instance is None:
            # patch all instances, cheat by just switching
            # range for prange
            assert 'range' in pyfunc_code.co_names
            prange_names = tuple([x if x != 'range' else 'prange'
                                  for x in pyfunc_code.co_names])
            new_code = bytes(pyfunc_code.co_code)
        else:
            # patch specified instances...
            # find where 'range' is in co_names
            range_idx = pyfunc_code.co_names.index('range')
            range_locations = []
            # look for LOAD_GLOBALs that point to 'range'
            for instr in dis.Bytecode(pyfunc_code):
                if instr.opname == 'LOAD_GLOBAL':
                    if instr.arg == range_idx:
                        range_locations.append(instr.offset + 1)
            # add in 'prange' ref
            prange_names.append('prange')
            prange_names = tuple(prange_names)
            prange_idx = len(prange_names) - 1
            new_code = bytearray(pyfunc_code.co_code)
            assert len(patch_instance) <= len(range_locations)
            # patch up the new byte code
            for i in patch_instance:
                idx = range_locations[i]
                new_code[idx] = prange_idx
            new_code = bytes(new_code)

        # create new code parts
        co_args = [pyfunc_code.co_argcount]

        if utils.PYVERSION >= (3, 8):
            co_args.append(pyfunc_code.co_posonlyargcount)
        co_args.append(pyfunc_code.co_kwonlyargcount)
        co_args.extend([pyfunc_code.co_nlocals,
                        pyfunc_code.co_stacksize,
                        pyfunc_code.co_flags,
                        new_code,
                        pyfunc_code.co_consts,
                        prange_names,
                        pyfunc_code.co_varnames,
                        pyfunc_code.co_filename,
                        pyfunc_code.co_name,
                        pyfunc_code.co_firstlineno,
                        pyfunc_code.co_lnotab,
                        pyfunc_code.co_freevars,
                        pyfunc_code.co_cellvars
                        ])

        # create code object with prange mutation
        prange_code = pytypes.CodeType(*co_args)

        # get function
        pfunc = pytypes.FunctionType(prange_code, globals())

        return pfunc

    def prange_tester(self, pyfunc, *args, **kwargs):
        """
        The `prange` tester
        This is a hack. It basically switches out range calls for prange.
        It does this by copying the live code object of a function
        containing 'range' then copying the .co_names and mutating it so
        that 'range' is replaced with 'prange'. It then creates a new code
        object containing the mutation and instantiates a function to contain
        it. At this point three results are created:
        1. The result of calling the original python function.
        2. The result of calling a njit compiled version of the original
            python function.
        3. The result of calling a njit(parallel=True) version of the mutated
           function containing `prange`.
        The three results are then compared and the `prange` based function's
        llvm_ir is inspected to ensure the scheduler code is present.

        Arguments:
         pyfunc - the python function to test
         args - data arguments to pass to the pyfunc under test

        Keyword Arguments:
         patch_instance - iterable containing which instances of `range` to
                          replace. If not present all instance of `range` are
                          replaced.
         scheduler_type - 'signed', 'unsigned' or None, default is None.
                           Supply in cases where the presence of a specific
                           scheduler is to be asserted.
         check_fastmath - if True then a check will be performed to ensure the
                          IR contains instructions labelled with 'fast'
         check_fastmath_result - if True then a check will be performed to
                                 ensure the result of running with fastmath
                                 on matches that of the pyfunc
         Remaining kwargs are passed to np.testing.assert_almost_equal


        Example:
            def foo():
                acc = 0
                for x in range(5):
                    for y in range(10):
                        acc +=1
                return acc

            # calling as
            prange_tester(foo)
            # will test code equivalent to
            # def foo():
            #     acc = 0
            #     for x in prange(5): # <- changed
            #         for y in prange(10): # <- changed
            #             acc +=1
            #     return acc

            # calling as
            prange_tester(foo, patch_instance=[1])
            # will test code equivalent to
            # def foo():
            #     acc = 0
            #     for x in range(5): # <- outer loop (0) unchanged
            #         for y in prange(10): # <- inner loop (1) changed
            #             acc +=1
            #     return acc

        """
        patch_instance = kwargs.pop('patch_instance', None)
        check_fastmath = kwargs.pop('check_fastmath', False)
        check_fastmath_result = kwargs.pop('check_fastmath_result', False)

        pfunc = self.generate_prange_func(pyfunc, patch_instance)

        # Compile functions
        # compile a standard njit of the original function
        sig = tuple([numba.typeof(x) for x in args])
        cfunc = self.compile_njit(pyfunc, sig)

        # compile the prange injected function
        with warnings.catch_warnings(record=True) as raised_warnings:
            warnings.simplefilter('always')
            cpfunc = self.compile_parallel(pfunc, sig)

        # if check_fastmath is True then check fast instructions
        if check_fastmath:
            self.assert_fastmath(pfunc, sig)

        # if check_fastmath_result is True then compile a function
        # so that the parfors checker can assert the result is ok.
        if check_fastmath_result:
            fastcpfunc = self.compile_parallel_fastmath(pfunc, sig)
            kwargs = dict({'fastmath_pcres': fastcpfunc}, **kwargs)

        self.check_parfors_vs_others(pyfunc, cfunc, cpfunc, *args, **kwargs)
        return raised_warnings


class TestPrange(TestPrangeBase):
    """ Tests Prange """

    @skip_parfors_unsupported
    def test_prange01(self):
        def test_impl():
            n = 4
            A = np.zeros(n)
            for i in range(n):
                A[i] = 2.0 * i
            return A
        self.prange_tester(test_impl, scheduler_type='unsigned',
                           check_fastmath=True)

    @skip_parfors_unsupported
    def test_prange02(self):
        def test_impl():
            n = 4
            A = np.zeros(n - 1)
            for i in range(1, n):
                A[i - 1] = 2.0 * i
            return A
        self.prange_tester(test_impl, scheduler_type='unsigned',
                           check_fastmath=True)

    @skip_parfors_unsupported
    def test_prange03(self):
        def test_impl():
            s = 10
            for i in range(10):
                s += 2
            return s
        self.prange_tester(test_impl, scheduler_type='unsigned',
                           check_fastmath=True)

    @skip_parfors_unsupported
    def test_prange03mul(self):
        def test_impl():
            s = 3
            for i in range(10):
                s *= 2
            return s
        self.prange_tester(test_impl, scheduler_type='unsigned',
                           check_fastmath=True)

    @skip_parfors_unsupported
    def test_prange03sub(self):
        def test_impl():
            s = 100
            for i in range(10):
                s -= 2
            return s
        self.prange_tester(test_impl, scheduler_type='unsigned',
                           check_fastmath=True)

    @skip_parfors_unsupported
    def test_prange03div(self):
        def test_impl():
            s = 10
            for i in range(10):
                s /= 2
            return s
        self.prange_tester(test_impl, scheduler_type='unsigned',
                           check_fastmath=True)

    @skip_parfors_unsupported
    def test_prange04(self):
        def test_impl():
            a = 2
            b = 3
            A = np.empty(4)
            for i in range(4):
                if i == a:
                    A[i] = b
                else:
                    A[i] = 0
            return A
        self.prange_tester(test_impl, scheduler_type='unsigned',
                           check_fastmath=True)

    @skip_parfors_unsupported
    def test_prange05(self):
        def test_impl():
            n = 4
            A = np.ones((n), dtype=np.float64)
            s = 0
            for i in range(1, n - 1, 1):
                s += A[i]
            return s
        self.prange_tester(test_impl, scheduler_type='unsigned',
                           check_fastmath=True)

    @skip_parfors_unsupported
    def test_prange06(self):
        def test_impl():
            n = 4
            A = np.ones((n), dtype=np.float64)
            s = 0
            for i in range(1, 1, 1):
                s += A[i]
            return s
        self.prange_tester(test_impl, scheduler_type='unsigned',
                           check_fastmath=True)

    @skip_parfors_unsupported
    def test_prange07(self):
        def test_impl():
            n = 4
            A = np.ones((n), dtype=np.float64)
            s = 0
            for i in range(n, 1):
                s += A[i]
            return s
        self.prange_tester(test_impl, scheduler_type='unsigned',
                           check_fastmath=True)

    @skip_parfors_unsupported
    def test_prange08(self):
        def test_impl():
            n = 4
            A = np.ones((n))
            acc = 0
            for i in range(len(A)):
                for j in range(len(A)):
                    acc += A[i]
            return acc
        self.prange_tester(test_impl, scheduler_type='unsigned',
                           check_fastmath=True)

    @skip_parfors_unsupported
    def test_prange08_1(self):
        def test_impl():
            n = 4
            A = np.ones((n))
            acc = 0
            for i in range(4):
                for j in range(4):
                    acc += A[i]
            return acc
        self.prange_tester(test_impl, scheduler_type='unsigned',
                           check_fastmath=True)

    @skip_parfors_unsupported
    def test_prange09(self):
        def test_impl():
            n = 4
            acc = 0
            for i in range(n):
                for j in range(n):
                    acc += 1
            return acc
        # patch inner loop to 'prange'
        self.prange_tester(test_impl, patch_instance=[1],
                           scheduler_type='unsigned',
                           check_fastmath=True)

    @skip_parfors_unsupported
    def test_prange10(self):
        def test_impl():
            n = 4
            acc2 = 0
            for j in range(n):
                acc1 = 0
                for i in range(n):
                    acc1 += 1
                acc2 += acc1
            return acc2
        # patch outer loop to 'prange'
        self.prange_tester(test_impl, patch_instance=[0],
                           scheduler_type='unsigned',
                           check_fastmath=True)

    @skip_parfors_unsupported
    @unittest.skip("list append is not thread-safe yet (#2391, #2408)")
    def test_prange11(self):
        def test_impl():
            n = 4
            return [np.sin(j) for j in range(n)]
        self.prange_tester(test_impl, scheduler_type='unsigned',
                           check_fastmath=True)

    @skip_parfors_unsupported
    def test_prange12(self):
        def test_impl():
            acc = 0
            n = 4
            X = np.ones(n)
            for i in range(-len(X)):
                acc += X[i]
            return acc
        self.prange_tester(test_impl, scheduler_type='unsigned',
                           check_fastmath=True)

    @skip_parfors_unsupported
    def test_prange13(self):
        def test_impl(n):
            acc = 0
            for i in range(n):
                acc += 1
            return acc
        self.prange_tester(test_impl, np.int32(4), scheduler_type='unsigned',
                           check_fastmath=True)

    @skip_parfors_unsupported
    def test_prange14(self):
        def test_impl(A):
            s = 3
            for i in range(len(A)):
                s += A[i]*2
            return s
        # this tests reduction detection well since the accumulated variable
        # is initialized before the parfor and the value accessed from the array
        # is updated before accumulation
        self.prange_tester(test_impl, np.random.ranf(4),
                           scheduler_type='unsigned',
                           check_fastmath=True)

    @skip_parfors_unsupported
    def test_prange15(self):
        # from issue 2587
        # test parfor type inference when there is multi-dimensional indexing
        def test_impl(N):
            acc = 0
            for i in range(N):
                x = np.ones((1, 1))
                acc += x[0, 0]
            return acc
        self.prange_tester(test_impl, 1024, scheduler_type='unsigned',
                           check_fastmath=True)

    # Tests for negative ranges
    @skip_parfors_unsupported
    def test_prange16(self):
        def test_impl(N):
            acc = 0
            for i in range(-N, N):
                acc += 2
            return acc
        self.prange_tester(test_impl, 1024, scheduler_type='signed',
                           check_fastmath=True)

    @skip_parfors_unsupported
    def test_prange17(self):
        def test_impl(N):
            acc = 0
            X = np.ones(N)
            for i in range(-N, N):
                acc += X[i]
            return acc
        self.prange_tester(test_impl, 9, scheduler_type='signed',
                           check_fastmath=True)

    @skip_parfors_unsupported
    def test_prange18(self):
        def test_impl(N):
            acc = 0
            X = np.ones(N)
            for i in range(-N, 5):
                acc += X[i]
                for j in range(-4, N):
                    acc += X[j]
            return acc
        self.prange_tester(test_impl, 9, scheduler_type='signed',
                           check_fastmath=True)

    @skip_parfors_unsupported
    def test_prange19(self):
        def test_impl(N):
            acc = 0
            M = N + 4
            X = np.ones((N, M))
            for i in range(-N, N):
                for j in range(-M, M):
                    acc += X[i, j]
            return acc
        self.prange_tester(test_impl, 9, scheduler_type='signed',
                           check_fastmath=True)

    @skip_parfors_unsupported
    def test_prange20(self):
        def test_impl(N):
            acc = 0
            X = np.ones(N)
            for i in range(-1, N):
                acc += X[i]
            return acc
        self.prange_tester(test_impl, 9, scheduler_type='signed',
                           check_fastmath=True)

    @skip_parfors_unsupported
    def test_prange21(self):
        def test_impl(N):
            acc = 0
            for i in range(-3, -1):
                acc += 3
            return acc
        self.prange_tester(test_impl, 9, scheduler_type='signed',
                           check_fastmath=True)

    @skip_parfors_unsupported
    def test_prange22(self):
        def test_impl():
            a = 0
            b = 3
            A = np.empty(4)
            for i in range(-2, 2):
                if i == a:
                    A[i] = b
                elif i < 1:
                    A[i] = -1
                else:
                    A[i] = 7
            return A
        self.prange_tester(test_impl, scheduler_type='signed',
                           check_fastmath=True, check_fastmath_result=True)

    @skip_parfors_unsupported
    def test_prange23(self):
        # test non-contig input
        def test_impl(A):
            for i in range(len(A)):
                A[i] = i
            return A
        A = np.zeros(32)[::2]
        self.prange_tester(test_impl, A, scheduler_type='unsigned',
                           check_fastmath=True, check_fastmath_result=True)

    @skip_parfors_unsupported
    def test_prange24(self):
        # test non-contig input, signed range
        def test_impl(A):
            for i in range(-len(A), 0):
                A[i] = i
            return A
        A = np.zeros(32)[::2]
        self.prange_tester(test_impl, A, scheduler_type='signed',
                           check_fastmath=True, check_fastmath_result=True)

    @skip_parfors_unsupported
    def test_prange25(self):
        def test_impl(A):
            n = len(A)
            buf = [np.zeros_like(A) for _ in range(n)]
            for i in range(n):
                buf[i] = A + i
            return buf
        A = np.ones((10,))
        self.prange_tester(test_impl, A,  patch_instance=[1],
                           scheduler_type='unsigned', check_fastmath=True,
                           check_fastmath_result=True)

        cpfunc = self.compile_parallel(test_impl, (numba.typeof(A),))
        diagnostics = cpfunc.metadata['parfor_diagnostics']
        hoisted_allocs = diagnostics.hoisted_allocations()
        self.assertEqual(len(hoisted_allocs), 0)

    # should this work?
    @skip_parfors_unsupported
    def test_prange26(self):
        def test_impl(A):
            B = A[::3]
            for i in range(len(B)):
                B[i] = i
            return A
        A = np.zeros(32)[::2]
        self.prange_tester(test_impl, A, scheduler_type='unsigned',
                           check_fastmath=True, check_fastmath_result=True)

    @skip_parfors_unsupported
    def test_prange27(self):
        # issue5597: usedef error in parfor
        def test_impl(a, b, c):
            for j in range(b[0]-1):
                for k in range(2):
                    z = np.abs(a[c-1:c+1])
            return 0

        # patch inner loop to 'prange'
        self.prange_tester(test_impl,
                           np.arange(20),
                           np.asarray([4,4,4,4,4,4,4,4,4,4]),
                           0,
                           patch_instance=[1],
                           scheduler_type='unsigned',
                           check_fastmath=True)

    @skip_parfors_unsupported
    def test_prange_two_instances_same_reduction_var(self):
        # issue4922 - multiple uses of same reduction variable
        def test_impl(n):
            c = 0
            for i in range(n):
                c += 1
                if i > 10:
                    c += 1
            return c
        self.prange_tester(test_impl, 9)

    @skip_parfors_unsupported
    def test_prange_conflicting_reduction_ops(self):
        def test_impl(n):
            c = 0
            for i in range(n):
                c += 1
                if i > 10:
                    c *= 1
            return c

        with self.assertRaises(errors.UnsupportedError) as raises:
            self.prange_tester(test_impl, 9)
        msg = ('Reduction variable c has multiple conflicting reduction '
               'operators.')
        self.assertIn(msg, str(raises.exception))

#    @skip_parfors_unsupported
    @disabled_test
    def test_check_error_model(self):
        def test_impl():
            n = 32
            A = np.zeros(n)
            for i in range(n):
                A[i] = 1 / i # div-by-zero when i = 0
            return A

        with self.assertRaises(ZeroDivisionError) as raises:
            test_impl()

        # compile parallel functions
        pfunc = self.generate_prange_func(test_impl, None)
        pcres = self.compile_parallel(pfunc, ())
        pfcres = self.compile_parallel_fastmath(pfunc, ())

        # should raise
        with self.assertRaises(ZeroDivisionError) as raises:
            pcres.entry_point()

        # should not raise
        result = pfcres.entry_point()
        self.assertEqual(result[0], np.inf)


    @skip_parfors_unsupported
    def test_check_alias_analysis(self):
        # check alias analysis reports ok
        def test_impl(A):
            for i in range(len(A)):
                B = A[i]
                B[:] = 1
            return A
        A = np.zeros(32).reshape(4, 8)
        self.prange_tester(test_impl, A, scheduler_type='unsigned',
                           check_fastmath=True, check_fastmath_result=True)
        pfunc = self.generate_prange_func(test_impl, None)
        sig = tuple([numba.typeof(A)])
        cres = self.compile_parallel_fastmath(pfunc, sig)
        _ir = self._get_gufunc_ir(cres)
        for k, v in _ir.items():
            for line in v.splitlines():
                # get the fn definition line
                if 'define' in line and k in line:
                    # there should only be 2x noalias, one on each of the first
                    # 2 args (retptr, excinfo).
                    # Note: used to be 3x no noalias, but env arg is dropped.
                    self.assertEqual(line.count('noalias'), 2)
                    break

    @skip_parfors_unsupported
    def test_prange_raises_invalid_step_size(self):
        def test_impl(N):
            acc = 0
            for i in range(0, N, 2):
                acc += 2
            return acc

        with self.assertRaises(errors.UnsupportedRewriteError) as raises:
            self.prange_tester(test_impl, 1024)
        msg = 'Only constant step size of 1 is supported for prange'
        self.assertIn(msg, str(raises.exception))

    @skip_parfors_unsupported
    def test_prange_fastmath_check_works(self):
        # this function will benefit from `fastmath`, the div will
        # get optimised to a multiply by reciprocal and the accumulator
        # then becomes an fmadd: A = A + i * 0.5
        def test_impl():
            n = 128
            A = 0
            for i in range(n):
                A += i / 2.0
            return A
        self.prange_tester(test_impl, scheduler_type='unsigned',
                           check_fastmath=True)
        pfunc = self.generate_prange_func(test_impl, None)
        cres = self.compile_parallel_fastmath(pfunc, ())
        ir = self._get_gufunc_ir(cres)
        _id = '%[A-Z_0-9]?(.[0-9]+)+[.]?[i]?'
        recipr_str = '\s+%s = fmul fast double %s, 5.000000e-01'
        reciprocal_inst = re.compile(recipr_str % (_id, _id))
        fadd_inst = re.compile('\s+%s = fadd fast double %s, %s'
                               % (_id, _id, _id))
        # check there is something like:
        #  %.329 = fmul fast double %.325, 5.000000e-01
        #  %.337 = fadd fast double %A.07, %.329
        for name, kernel in ir.items():
            splitted = kernel.splitlines()
            for i, x in enumerate(splitted):
                if reciprocal_inst.match(x):
                    break
            self.assertTrue(fadd_inst.match(splitted[i + 1]))

    @skip_parfors_unsupported
    def test_kde_example(self):
        def test_impl(X):
            # KDE example
            b = 0.5
            points = np.array([-1.0, 2.0, 5.0])
            N = points.shape[0]
            n = X.shape[0]
            exps = 0
            for i in range(n):
                p = X[i]
                d = (-(p - points)**2) / (2 * b**2)
                m = np.min(d)
                exps += m - np.log(b * N) + np.log(np.sum(np.exp(d - m)))
            return exps

        n = 128
        X = np.random.ranf(n)
        self.prange_tester(test_impl, X)

    @skip_parfors_unsupported
    def test_parfor_alias1(self):
        def test_impl(n):
            b = np.zeros((n, n))
            a = b[0]
            for j in range(n):
                a[j] = j + 1
            return b.sum()
        self.prange_tester(test_impl, 4)

    @skip_parfors_unsupported
    def test_parfor_alias2(self):
        def test_impl(n):
            b = np.zeros((n, n))
            for i in range(n):
              a = b[i]
              for j in range(n):
                a[j] = i + j
            return b.sum()
        self.prange_tester(test_impl, 4)

    @skip_parfors_unsupported
    def test_parfor_alias3(self):
        def test_impl(n):
            b = np.zeros((n, n, n))
            for i in range(n):
              a = b[i]
              for j in range(n):
                c = a[j]
                for k in range(n):
                  c[k] = i + j + k
            return b.sum()
        self.prange_tester(test_impl, 4)

    @skip_parfors_unsupported
    def test_parfor_race_1(self):
        def test_impl(x, y):
            for j in range(y):
                k = x
            return k
        raised_warnings = self.prange_tester(test_impl, 10, 20)
        warning_obj = raised_warnings[0]
        expected_msg = ("Variable k used in parallel loop may be written to "
                        "simultaneously by multiple workers and may result "
                        "in non-deterministic or unintended results.")
        self.assertIn(expected_msg, str(warning_obj.message))

    @skip_parfors_unsupported
    def test_nested_parfor_push_call_vars(self):
        """ issue 3686: if a prange has something inside it that causes
            a nested parfor to be generated and both the inner and outer
            parfor use the same call variable defined outside the parfors
            then ensure that when that call variable is pushed into the
            parfor that the call variable isn't duplicated with the same
            name resulting in a redundant type lock.
        """
        def test_impl():
            B = 0
            f = np.negative
            for i in range(1):
                this_matters = f(1.)
                B += f(np.zeros(1,))[0]
            for i in range(2):
                this_matters = f(1.)
                B += f(np.zeros(1,))[0]

            return B
        self.prange_tester(test_impl)

    @skip_parfors_unsupported
    def test_copy_global_for_parfor(self):
        """ issue4903: a global is copied next to a parfor so that
            it can be inlined into the parfor and thus not have to be
            passed to the parfor (i.e., an unsupported function type).
            This global needs to be renamed in the block into which
            it is copied.
        """
        def test_impl(zz, tc):
            lh = np.zeros(len(tc))
            lc = np.zeros(len(tc))
            for i in range(1):
                nt = tc[i]
                for t in range(nt):
                    lh += np.exp(zz[i, t])
                for t in range(nt):
                    lc += np.exp(zz[i, t])
            return lh, lc

        m = 2
        zz = np.ones((m, m, m))
        tc = np.ones(m, dtype=np.int_)
        self.prange_tester(test_impl, zz, tc, patch_instance=[0])

    @skip_parfors_unsupported
    def test_multiple_call_getattr_object(self):
        def test_impl(n):
            B = 0
            f = np.negative
            for i in range(1):
                this_matters = f(1.0)
                B += f(n)

            return B
        self.prange_tester(test_impl, 1.0)

    @skip_parfors_unsupported
    def test_argument_alias_recarray_field(self):
        # Test for issue4007.
        def test_impl(n):
            for i in range(len(n)):
                n.x[i] = 7.0
            return n
        X1 = np.zeros(10, dtype=[('x', float), ('y', int), ])
        X2 = np.zeros(10, dtype=[('x', float), ('y', int), ])
        X3 = np.zeros(10, dtype=[('x', float), ('y', int), ])
        v1 = X1.view(np.recarray)
        v2 = X2.view(np.recarray)
        v3 = X3.view(np.recarray)

        # Numpy doesn't seem to support almost equal on recarray.
        # So, we convert to list and use assertEqual instead.
        python_res = list(test_impl(v1))
        njit_res = list(njit(test_impl)(v2))
        pa_func = njit(test_impl, parallel=True)
        pa_res = list(pa_func(v3))
        self.assertEqual(python_res, njit_res)
        self.assertEqual(python_res, pa_res)

    @skip_parfors_unsupported
    def test_mutable_list_param(self):
        """ issue3699: test that mutable variable to call in loop
            is not hoisted.  The call in test_impl forces a manual
            check here rather than using prange_tester.
        """
        @njit
        def list_check(X):
            """ If the variable X is hoisted in the test_impl prange
                then subsequent list_check calls would return increasing
                values.
            """
            ret = X[-1]
            a = X[-1] + 1
            X.append(a)
            return ret
        def test_impl(n):
            for i in prange(n):
                X = [100]
                a = list_check(X)
            return a
        python_res = test_impl(10)
        njit_res = njit(test_impl)(10)
        pa_func = njit(test_impl, parallel=True)
        pa_res = pa_func(10)
        self.assertEqual(python_res, njit_res)
        self.assertEqual(python_res, pa_res)

    @skip_parfors_unsupported
    def test_list_comprehension_prange(self):
        # issue4569
        def test_impl(x):
            return np.array([len(x[i]) for i in range(len(x))])
        x = [np.array([1,2,3], dtype=int),np.array([1,2], dtype=int)]
        self.prange_tester(test_impl, x)

    @skip_parfors_unsupported
    def test_ssa_false_reduction(self):
        # issue5698
        # SSA for h creates assignments to h that make it look like a
        # reduction variable except that it lacks an associated
        # reduction operator.  Test here that h is excluded as a
        # reduction variable.
        def test_impl(image, a, b):
            empty = np.zeros(image.shape)
            for i in range(image.shape[0]):
                r = image[i][0] / 255.0
                if a == 0:
                    h = 0
                if b == 0:
                    h = 0
                empty[i] = [h, h, h]
            return empty

        image = np.zeros((3, 3), dtype=np.int32)
        self.prange_tester(test_impl, image, 0, 0)

    @skip_parfors_unsupported
    def test_list_setitem_hoisting(self):
        # issue5979
        # Don't hoist list initialization if list item set.
        def test_impl():
            n = 5
            a = np.empty(n, dtype=np.int64)
            for k in range(5):
                X = [0]
                X[0] = 1
                a[k] = X[0]
            return a

        self.prange_tester(test_impl)


@skip_parfors_unsupported
@x86_only
class TestParforsVectorizer(TestPrangeBase):

    # env mutating test
    _numba_parallel_test_ = False

    def get_gufunc_asm(self, func, schedule_type, *args, **kwargs):

        fastmath = kwargs.pop('fastmath', False)
        cpu_name = kwargs.pop('cpu_name', 'skylake-avx512')
        assertions = kwargs.pop('assertions', True)
        # force LLVM to use zmm registers for vectorization
        # https://reviews.llvm.org/D67259
        cpu_features = kwargs.pop('cpu_features', '-prefer-256-bit')

        env_opts = {'NUMBA_CPU_NAME': cpu_name,
                    'NUMBA_CPU_FEATURES': cpu_features,
                    }

        overrides = []
        for k, v in env_opts.items():
            overrides.append(override_env_config(k, v))

        with overrides[0], overrides[1]:
            sig = tuple([numba.typeof(x) for x in args])
            pfunc_vectorizable = self.generate_prange_func(func, None)
            if fastmath == True:
                cres = self.compile_parallel_fastmath(pfunc_vectorizable, sig)
            else:
                cres = self.compile_parallel(pfunc_vectorizable, sig)

            # get the gufunc asm
            asm = self._get_gufunc_asm(cres)

            if assertions:
                schedty = re.compile('call\s+\w+\*\s+@do_scheduling_(\w+)\(')
                matches = schedty.findall(cres.library.get_llvm_str())
                self.assertGreaterEqual(len(matches), 1) # at least 1 parfor call
                self.assertEqual(matches[0], schedule_type)
                self.assertTrue(asm != {})

            return asm

    # this is a common match pattern for something like:
    # \n\tvsqrtpd\t-192(%rbx,%rsi,8), %zmm0\n
    # to check vsqrtpd operates on zmm
    match_vsqrtpd_on_zmm = re.compile('\n\s+vsqrtpd\s+.*zmm.*\n')

    @linux_only
    def test_vectorizer_fastmath_asm(self):
        """ This checks that if fastmath is set and the underlying hardware
        is suitable, and the function supplied is amenable to fastmath based
        vectorization, that the vectorizer actually runs.
        """

        # This function will benefit from `fastmath` if run on a suitable
        # target. The vectorizer should unwind the loop and generate
        # packed dtype=double add and sqrt instructions.
        def will_vectorize(A):
            n = len(A)
            acc = 0
            for i in range(n):
                acc += np.sqrt(i)
            return acc

        arg = np.zeros(10)

        fast_asm = self.get_gufunc_asm(will_vectorize, 'unsigned', arg,
                                       fastmath=True)
        slow_asm = self.get_gufunc_asm(will_vectorize, 'unsigned', arg,
                                       fastmath=False)

        for v in fast_asm.values():
            # should unwind and call vector sqrt then vector add
            # all on packed doubles using zmm's
            self.assertTrue('vaddpd' in v)
            self.assertTrue('vsqrtpd' in v)
            self.assertTrue('zmm' in v)
            # make sure vsqrtpd operates on zmm
            self.assertTrue(len(self.match_vsqrtpd_on_zmm.findall(v)) > 1)

        for v in slow_asm.values():
            # vector variants should not be present
            self.assertTrue('vaddpd' not in v)
            self.assertTrue('vsqrtpd' not in v)
            # check scalar variant is present
            self.assertTrue('vsqrtsd' in v)
            self.assertTrue('vaddsd' in v)
            # check no zmm addressing is present
            self.assertTrue('zmm' not in v)

    @linux_only
    def test_unsigned_refusal_to_vectorize(self):
        """ This checks that if fastmath is set and the underlying hardware
        is suitable, and the function supplied is amenable to fastmath based
        vectorization, that the vectorizer actually runs.
        """

        def will_not_vectorize(A):
            n = len(A)
            for i in range(-n, 0):
                A[i] = np.sqrt(A[i])
            return A

        def will_vectorize(A):
            n = len(A)
            for i in range(n):
                A[i] = np.sqrt(A[i])
            return A

        arg = np.zeros(10)

        # Boundschecking breaks vectorization
        with override_env_config('NUMBA_BOUNDSCHECK', '0'):
            novec_asm = self.get_gufunc_asm(will_not_vectorize, 'signed', arg,
                                            fastmath=True)

            vec_asm = self.get_gufunc_asm(will_vectorize, 'unsigned', arg,
                                          fastmath=True)

        for v in novec_asm.values():
            # vector variant should not be present
            self.assertTrue('vsqrtpd' not in v)
            # check scalar variant is present
            self.assertTrue('vsqrtsd' in v)
            # check no zmm addressing is present
            self.assertTrue('zmm' not in v)

        for v in vec_asm.values():
            # should unwind and call vector sqrt then vector mov
            # all on packed doubles using zmm's
            self.assertTrue('vsqrtpd' in v)
            self.assertTrue('vmovupd' in v)
            self.assertTrue('zmm' in v)
            # make sure vsqrtpd operates on zmm
            self.assertTrue(len(self.match_vsqrtpd_on_zmm.findall(v)) > 1)

    @linux_only
    # needed as 32bit doesn't have equivalent signed/unsigned instruction generation
    # for this function
    @skip_parfors_unsupported
    def test_signed_vs_unsigned_vec_asm(self):
        """ This checks vectorization for signed vs unsigned variants of a
        trivial accumulator, the only meaningful difference should be the
        presence of signed vs. unsigned unpack instructions (for the
        induction var).
        """
        def signed_variant():
            n = 4096
            A = 0.
            for i in range(-n, 0):
                A += i
            return A

        def unsigned_variant():
            n = 4096
            A = 0.
            for i in range(n):
                A += i
            return A

        # Boundschecking breaks the diff check below because of the pickled exception
        with override_env_config('NUMBA_BOUNDSCHECK', '0'):
            signed_asm = self.get_gufunc_asm(signed_variant, 'signed',
                                             fastmath=True)
            unsigned_asm = self.get_gufunc_asm(unsigned_variant, 'unsigned',
                                               fastmath=True)

        def strip_instrs(asm):
            acc = []
            for x in asm.splitlines():
                spd = x.strip()
                # filter out anything that isn't a trivial instruction
                # and anything with the gufunc id as it contains an address
                if spd != '' and not (spd.startswith('.')
                                     or spd.startswith('_')
                                     or spd.startswith('"')
                                     or '__numba_parfor_gufunc' in spd):
                        acc.append(re.sub('[\t]', '', spd))
            return acc

        for k, v in signed_asm.items():
            signed_instr = strip_instrs(v)
            break

        for k, v in unsigned_asm.items():
            unsigned_instr = strip_instrs(v)
            break

        from difflib import SequenceMatcher as sm
        # make sure that the only difference in instruction (if there is a
        # difference) is the char 'u'. For example:
        # vcvtsi2sdq vs. vcvtusi2sdq
        self.assertEqual(len(signed_instr), len(unsigned_instr))
        for a, b in zip(signed_instr, unsigned_instr):
            if a == b:
                continue
            else:
                s = sm(lambda x: x == '\t', a, b)
                ops = s.get_opcodes()
                for op in ops:
                    if op[0] == 'insert':
                        self.assertEqual(b[op[-2]:op[-1]], 'u')


class TestParforsSlice(TestParforsBase):

    def check(self, pyfunc, *args, **kwargs):
        cfunc, cpfunc = self.compile_all(pyfunc, *args)
        self.check_parfors_vs_others(pyfunc, cfunc, cpfunc, *args, **kwargs)

    @skip_parfors_unsupported
    def test_parfor_slice1(self):
        def test_impl(a):
            (n,) = a.shape
            b = a[0:n-2] + a[1:n-1]
            return b

        self.check(test_impl, np.ones(10))

    @skip_parfors_unsupported
    def test_parfor_slice2(self):
        def test_impl(a, m):
            (n,) = a.shape
            b = a[0:n-2] + a[1:m]
            return b

        # runtime assertion should succeed
        self.check(test_impl, np.ones(10), 9)
        # next we expect failure
        with self.assertRaises(AssertionError) as raises:
            njit(parallel=True)(test_impl)(np.ones(10),10)
        self.assertIn("do not match", str(raises.exception))

    @skip_parfors_unsupported
    def test_parfor_slice3(self):
        def test_impl(a):
            (m,n) = a.shape
            b = a[0:m-1,0:n-1] + a[1:m,1:n]
            return b

        self.check(test_impl, np.ones((4,3)))

    @skip_parfors_unsupported
    def test_parfor_slice4(self):
        def test_impl(a):
            (m,n) = a.shape
            b = a[:,0:n-1] + a[:,1:n]
            return b

        self.check(test_impl, np.ones((4,3)))

    @skip_parfors_unsupported
    def test_parfor_slice5(self):
        def test_impl(a):
            (m,n) = a.shape
            b = a[0:m-1,:] + a[1:m,:]
            return b

        self.check(test_impl, np.ones((4,3)))

    @skip_parfors_unsupported
    def test_parfor_slice6(self):
        def test_impl(a):
            b = a.transpose()
            c = a[1,:] + b[:,1]
            return c

        self.check(test_impl, np.ones((4,3)))

    @skip_parfors_unsupported
    def test_parfor_slice7(self):
        def test_impl(a):
            b = a.transpose()
            c = a[1,:] + b[1,:]
            return c

        # runtime check should succeed
        self.check(test_impl, np.ones((3,3)))
        # next we expect failure
        with self.assertRaises(AssertionError) as raises:
            njit(parallel=True)(test_impl)(np.ones((3,4)))
        self.assertIn("do not match", str(raises.exception))

#    @skip_parfors_unsupported
    @disabled_test
    def test_parfor_slice8(self):
        def test_impl(a):
            (m,n) = a.shape
            b = a.transpose()
            b[1:m,1:n] = a[1:m,1:n]
            return b

        self.check(test_impl, np.arange(9).reshape((3,3)))

#    @skip_parfors_unsupported
    @disabled_test
    def test_parfor_slice9(self):
        def test_impl(a):
            (m,n) = a.shape
            b = a.transpose()
            b[1:n,1:m] = a[:,1:m]
            return b

        self.check(test_impl, np.arange(12).reshape((3,4)))

#    @skip_parfors_unsupported
    @disabled_test
    def test_parfor_slice10(self):
        def test_impl(a):
            (m,n) = a.shape
            b = a.transpose()
            b[2,1:m] = a[2,1:m]
            return b

        self.check(test_impl, np.arange(9).reshape((3,3)))

    @skip_parfors_unsupported
    def test_parfor_slice11(self):
        def test_impl(a):
            (m,n,l) = a.shape
            b = a.copy()
            b[:,1,1:l] = a[:,2,1:l]
            return b

        self.check(test_impl, np.arange(27).reshape((3,3,3)))

    @skip_parfors_unsupported
    def test_parfor_slice12(self):
        def test_impl(a):
            (m,n) = a.shape
            b = a.copy()
            b[1,1:-1] = a[0,:-2]
            return b

        self.check(test_impl, np.arange(12).reshape((3,4)))

    @skip_parfors_unsupported
    def test_parfor_slice13(self):
        def test_impl(a):
            (m,n) = a.shape
            b = a.copy()
            c = -1
            b[1,1:c] = a[0,-n:c-1]
            return b

        self.check(test_impl, np.arange(12).reshape((3,4)))

    @skip_parfors_unsupported
    def test_parfor_slice14(self):
        def test_impl(a):
            (m,n) = a.shape
            b = a.copy()
            b[1,:-1] = a[0,-3:4]
            return b

        self.check(test_impl, np.arange(12).reshape((3,4)))

    @skip_parfors_unsupported
    def test_parfor_slice15(self):
        def test_impl(a):
            (m,n) = a.shape
            b = a.copy()
            b[1,-(n-1):] = a[0,-3:4]
            return b

        self.check(test_impl, np.arange(12).reshape((3,4)))


    @disabled_test
    def test_parfor_slice16(self):
        """ This test is disabled because if n is larger than the array size
            then n and n-1 will both be the end of the array and thus the
            slices will in fact be of different sizes and unable to fuse.
        """
        def test_impl(a, b, n):
            assert(a.shape == b.shape)
            a[1:n] = 10
            b[0:(n-1)] = 10
            return a * b

        self.check(test_impl, np.ones(10), np.zeros(10), 8)
        args = (numba.float64[:], numba.float64[:], numba.int64)
        self.assertEqual(countParfors(test_impl, args), 2)

    @skip_parfors_unsupported
    def test_parfor_slice17(self):
        def test_impl(m, A):
            B = np.zeros(m)
            n = len(A)
            B[-n:] = A
            return B

        self.check(test_impl, 10, np.ones(10))

    @skip_parfors_unsupported
    def test_parfor_slice18(self):
        # issue 3534
        def test_impl():
            a = np.zeros(10)
            a[1:8] = np.arange(0, 7)
            y = a[3]
            return y

        self.check(test_impl)

    @skip_parfors_unsupported
    def test_parfor_slice19(self):
        # issues #3561 and #3554, empty slice binop
        def test_impl(X):
            X[:0] += 1
            return X

        self.check(test_impl, np.ones(10))

    @skip_parfors_unsupported
    def test_parfor_slice20(self):
        # issue #4075, slice size
        def test_impl():
            a = np.ones(10)
            c = a[1:]
            s = len(c)
            return s

        self.check(test_impl, check_scheduling=False)

    @skip_parfors_unsupported
    def test_parfor_slice21(self):
        def test_impl(x1, x2):
            x1 = x1.reshape(x1.size, 1)
            x2 = x2.reshape(x2.size, 1)
            return x1 >= x2[:-1, :]

        x1 = np.random.rand(5)
        x2 = np.random.rand(6)
        self.check(test_impl, x1, x2)

    @skip_parfors_unsupported
    def test_parfor_slice22(self):
        def test_impl(x1, x2):
            b = np.zeros((10,))
            for i in prange(1):
                b += x1[:, x2]
            return b

        x1 = np.zeros((10,7))
        x2 = np.array(4)
        self.check(test_impl, x1, x2)

    @skip_parfors_unsupported
    def test_parfor_slice23(self):
        # issue #4630
        def test_impl(x):
            x[:0] = 2
            return x

        self.check(test_impl, np.ones(10))

    @skip_parfors_unsupported
    def test_parfor_slice24(self):
        def test_impl(m, A, n):
            B = np.zeros(m)
            C = B[n:]
            C = A[:len(C)]
            return B

        for i in range(-15, 15):
            self.check(test_impl, 10, np.ones(10), i)

    @skip_parfors_unsupported
    def test_parfor_slice25(self):
        def test_impl(m, A, n):
            B = np.zeros(m)
            C = B[:n]
            C = A[:len(C)]
            return B

        for i in range(-15, 15):
            self.check(test_impl, 10, np.ones(10), i)

    @skip_parfors_unsupported
    def test_parfor_slice26(self):
        def test_impl(a):
            (n,) = a.shape
            b = a.copy()
            b[-(n-1):] = a[-3:4]
            return b

        self.check(test_impl, np.arange(4))

    @skip_parfors_unsupported
    def test_parfor_slice27(self):
        # issue5601: tests array analysis of the slice with
        # n_valid_vals of unknown size.
        def test_impl(a):
            n_valid_vals = 0

            for i in prange(a.shape[0]):
                if a[i] != 0:
                    n_valid_vals += 1

                if n_valid_vals:
                    unused = a[:n_valid_vals]

            return 0

        self.check(test_impl, np.arange(3))

    @skip_parfors_unsupported
    def test_issue5942_1(self):
        # issue5942: tests statement reordering of
        # aliased arguments.
        def test_impl(gg, gg_next):
            gs = gg.shape
            d = gs[0]
            for i_gg in prange(d):
                gg_next[i_gg, :]  = gg[i_gg, :]
                gg_next[i_gg, 0] += 1

            return gg_next

        d = 4
        k = 2

        gg      = np.zeros((d, k), dtype = np.int32)
        gg_next = np.zeros((d, k), dtype = np.int32)
        self.check(test_impl, gg, gg_next)

    @skip_parfors_unsupported
    def test_issue5942_2(self):
        # issue5942: tests statement reordering
        def test_impl(d, k):
            gg      = np.zeros((d, k), dtype = np.int32)
            gg_next = np.zeros((d, k), dtype = np.int32)

            for i_gg in prange(d):
                for n in range(k):
                    gg[i_gg, n] = i_gg
                gg_next[i_gg, :]  = gg[i_gg, :]
                gg_next[i_gg, 0] += 1

            return gg_next

        d = 4
        k = 2

        self.check(test_impl, d, k)

    @skip_parfors_unsupported
    @skip_unless_scipy
    def test_issue6102(self):
        # The problem is originally observed on Python3.8 because of the
        # changes in how loops are represented in 3.8 bytecode.
        @njit(parallel=True)
        def f(r):
            for ir in prange(r.shape[0]):
                dist = np.inf
                tr = np.array([0, 0, 0], dtype=np.float32)
                for i in [1, 0, -1]:
                    dist_t = np.linalg.norm(r[ir, :] + i)
                    if dist_t < dist:
                        dist = dist_t
                        tr = np.array([i, i, i], dtype=np.float32)
                r[ir, :] += tr
            return r

        r = np.array([[0., 0., 0.], [0., 0., 1.]])
        self.assertPreciseEqual(f(r), f.py_func(r))


class TestParforsOptions(TestParforsBase):

    def check(self, pyfunc, *args, **kwargs):
        cfunc, cpfunc = self.compile_all(pyfunc, *args)
        self.check_parfors_vs_others(pyfunc, cfunc, cpfunc, *args, **kwargs)

    @skip_parfors_unsupported
    def test_parfor_options(self):
        def test_impl(a):
            n = a.shape[0]
            b = np.ones(n)
            c = np.array([ i for i in range(n) ])
            b[:n] = a + b * c
            for i in prange(n):
                c[i] = b[i] * a[i]
            return reduce(lambda x,y:x+y, c, 0)

        self.check(test_impl, np.ones(10))
        args = (numba.float64[:],)
        # everything should fuse with default option
        self.assertEqual(countParfors(test_impl, args), 1)
        # with no fusion
        self.assertEqual(countParfors(test_impl, args, fusion=False), 6)
        # with no fusion, comprehension
        self.assertEqual(countParfors(test_impl, args, fusion=False,
                         comprehension=False), 5)
        #with no fusion, comprehension, setitem
        self.assertEqual(countParfors(test_impl, args, fusion=False,
                         comprehension=False, setitem=False), 4)
         # with no fusion, comprehension, prange
        self.assertEqual(countParfors(test_impl, args, fusion=False,
                         comprehension=False, setitem=False, prange=False), 3)
         # with no fusion, comprehension, prange, reduction
        self.assertEqual(countParfors(test_impl, args, fusion=False,
                         comprehension=False, setitem=False, prange=False,
                         reduction=False), 2)
        # with no fusion, comprehension, prange, reduction, numpy
        self.assertEqual(countParfors(test_impl, args, fusion=False,
                         comprehension=False, setitem=False, prange=False,
                         reduction=False, numpy=False), 0)


class TestParforsBitMask(TestParforsBase):

    def check(self, pyfunc, *args, **kwargs):
        cfunc, cpfunc = self.compile_all(pyfunc, *args)
        self.check_parfors_vs_others(pyfunc, cfunc, cpfunc, *args, **kwargs)

    @skip_parfors_unsupported
    def test_parfor_bitmask1(self):
        def test_impl(a, n):
            b = a > n
            a[b] = 0
            return a

        self.check(test_impl, np.arange(10), 5)

    @skip_parfors_unsupported
    def test_parfor_bitmask2(self):
        def test_impl(a, b):
            a[b] = 0
            return a

        a = np.arange(10)
        b = a > 5
        self.check(test_impl, a, b)

    @skip_parfors_unsupported
    def test_parfor_bitmask3(self):
        def test_impl(a, b):
            a[b] = a[b]
            return a

        a = np.arange(10)
        b = a > 5
        self.check(test_impl, a, b)

    @skip_parfors_unsupported
    def test_parfor_bitmask4(self):
        def test_impl(a, b):
            a[b] = (2 * a)[b]
            return a

        a = np.arange(10)
        b = a > 5
        self.check(test_impl, a, b)

    @skip_parfors_unsupported
    def test_parfor_bitmask5(self):
        def test_impl(a, b):
            a[b] = a[b] * a[b]
            return a

        a = np.arange(10)
        b = a > 5
        self.check(test_impl, a, b)

    @skip_parfors_unsupported
    def test_parfor_bitmask6(self):
        def test_impl(a, b, c):
            a[b] = c
            return a

        a = np.arange(10)
        b = a > 5
        c = np.zeros(sum(b))

        # expect failure due to lack of parallelism
        with self.assertRaises(AssertionError) as raises:
            self.check(test_impl, a, b, c)
        self.assertIn("\'@do_scheduling\' not found", str(raises.exception))

class TestParforsMisc(TestParforsBase):
    """
    Tests miscellaneous parts of ParallelAccelerator use.
    """
    _numba_parallel_test_ = False

    def check(self, pyfunc, *args, **kwargs):
        cfunc, cpfunc = self.compile_all(pyfunc, *args)
        self.check_parfors_vs_others(pyfunc, cfunc, cpfunc, *args, **kwargs)

    @skip_parfors_unsupported
    def test_no_warn_if_cache_set(self):

        def pyfunc():
            arr = np.ones(100)
            for i in prange(arr.size):
                arr[i] += i
            return arr

        cfunc = njit(parallel=True, cache=True)(pyfunc)

        with warnings.catch_warnings(record=True) as raised_warnings:
            warnings.simplefilter('always')
            cfunc()

        self.assertEqual(len(raised_warnings), 0)

        # Make sure the dynamic globals flag is set
        has_dynamic_globals = [cres.library.has_dynamic_globals
                               for cres in cfunc.overloads.values()]
        self.assertEqual(has_dynamic_globals, [False])

    @skip_parfors_unsupported
    def test_statement_reordering_respects_aliasing(self):
        def impl():
            a = np.zeros(10)
            a[1:8] = np.arange(0, 7)
            print('a[3]:', a[3])
            print('a[3]:', a[3])
            return a

        cres = self.compile_parallel(impl, ())
        with captured_stdout() as stdout:
            cres.entry_point()
        for line in stdout.getvalue().splitlines():
            self.assertEqual('a[3]: 2.0', line)

    @skip_parfors_unsupported
    def test_parfor_ufunc_typing(self):
        def test_impl(A):
            return np.isinf(A)

        A = np.array([np.inf, 0.0])
        cfunc = njit(parallel=True)(test_impl)
        # save global state
        old_seq_flag = numba.parfors.parfor.sequential_parfor_lowering
        try:
            numba.parfors.parfor.sequential_parfor_lowering = True
            np.testing.assert_array_equal(test_impl(A), cfunc(A))
        finally:
            # recover global state
            numba.parfors.parfor.sequential_parfor_lowering = old_seq_flag

    @skip_parfors_unsupported
    def test_init_block_dce(self):
        # issue4690
        def test_impl():
            res = 0
            arr = [1,2,3,4,5]
            numba.parfors.parfor.init_prange()
            dummy = arr
            for i in numba.prange(5):
                res += arr[i]
            return res + dummy[2]

        self.assertTrue(get_init_block_size(test_impl, ()) == 0)

    @skip_parfors_unsupported
    def test_alias_analysis_for_parfor1(self):
        def test_impl():
            acc = 0
            for _ in range(4):
                acc += 1

            data = np.zeros((acc,))
            return data

        self.check(test_impl)

    @skip_parfors_unsupported
    def test_no_state_change_in_gufunc_lowering_on_error(self):
        # tests #5098, if there's an exception arising in gufunc lowering the
        # sequential_parfor_lowering global variable should remain as False on
        # stack unwind.

        @register_pass(mutates_CFG=True, analysis_only=False)
        class BreakParfors(AnalysisPass):
            _name = "break_parfors"

            def __init__(self):
                AnalysisPass.__init__(self)

            def run_pass(self, state):
                for blk in state.func_ir.blocks.values():
                    for stmt in blk.body:
                        if isinstance(stmt, numba.parfors.parfor.Parfor):
                            # races should be a set(), that list is iterable
                            # permits it to get through to the
                            # _create_gufunc_for_parfor_body routine at which
                            # point it needs to be a set so e.g. set.difference
                            # can be computed, this therefore creates an error
                            # in the right location.
                            stmt.races = []
                    return True


        class BreakParforsCompiler(CompilerBase):

            def define_pipelines(self):
                pm = DefaultPassBuilder.define_nopython_pipeline(self.state)
                pm.add_pass_after(BreakParfors, IRLegalization)
                pm.finalize()
                return [pm]


        @njit(parallel=True, pipeline_class=BreakParforsCompiler)
        def foo():
            x = 1
            for _ in prange(1):
                x += 1
            return x

        # assert default state for global
        self.assertFalse(numba.parfors.parfor.sequential_parfor_lowering)

        with self.assertRaises(errors.LoweringError) as raises:
            foo()

        self.assertIn("'list' object has no attribute 'difference'",
                      str(raises.exception))

        # assert state has not changed
        self.assertFalse(numba.parfors.parfor.sequential_parfor_lowering)

    @skip_parfors_unsupported
    def test_issue_5098(self):
        class DummyType(types.Opaque):
            pass

        dummy_type = DummyType("my_dummy")
        register_model(DummyType)(models.OpaqueModel)

        class Dummy(object):
            pass

        @typeof_impl.register(Dummy)
        def typeof_Dummy(val, c):
            return dummy_type

        @unbox(DummyType)
        def unbox_index(typ, obj, c):
            return NativeValue(c.context.get_dummy_value())

        @overload_method(DummyType, "method1", jit_options={"parallel":True})
        def _get_method1(obj, arr, func):
            def _foo(obj, arr, func):
                def baz(a, f):
                    c = a.copy()
                    c[np.isinf(a)] = np.nan
                    return f(c)

                length = len(arr)
                output_arr = np.empty(length, dtype=np.float64)
                for i in prange(length):
                    output_arr[i] = baz(arr[i], func)
                for i in prange(length - 1):
                    output_arr[i] += baz(arr[i], func)
                return output_arr
            return _foo

        @njit
        def bar(v):
            return v.mean()

        @njit
        def test1(d):
            return d.method1(np.array([[1.0, 2.0, 3.0], [4.0, 5.0, 6.0]]), bar)

        save_state = numba.parfors.parfor.sequential_parfor_lowering
        self.assertFalse(save_state)
        try:
            test1(Dummy())
            self.assertFalse(numba.parfors.parfor.sequential_parfor_lowering)
        finally:
            # always set the sequential_parfor_lowering state back to the
            # original state
            numba.parfors.parfor.sequential_parfor_lowering = save_state

    @skip_parfors_unsupported
    def test_oversized_tuple_as_arg_to_kernel(self):

        @njit(parallel=True)
        def oversize_tuple():
            big_tup = (1,2,3,4)
            z = 0
            for x in prange(10):
                z += big_tup[0]
            return z

        with override_env_config('NUMBA_PARFOR_MAX_TUPLE_SIZE', '3'):
            with self.assertRaises(errors.UnsupportedParforsError) as raises:
                oversize_tuple()

        errstr = str(raises.exception)
        self.assertIn("Use of a tuple", errstr)
        self.assertIn("in a parallel region", errstr)

    @skip_parfors_unsupported
    def test_issue5167(self):

        def ndvi_njit(img_nir, img_red):
            fillvalue = 0
            out_img = np.full(img_nir.shape, fillvalue, dtype=img_nir.dtype)
            dims = img_nir.shape
            for y in prange(dims[0]):
                for x in prange(dims[1]):
                    out_img[y, x] = ((img_nir[y, x] - img_red[y, x]) /
                                     (img_nir[y, x] + img_red[y, x]))
            return out_img

        tile_shape = (4, 4)
        array1 = np.random.uniform(low=1.0, high=10000.0, size=tile_shape)
        array2 = np.random.uniform(low=1.0, high=10000.0, size=tile_shape)
        self.check(ndvi_njit, array1, array2)

    @skip_parfors_unsupported
    def test_issue5065(self):

        def reproducer(a, dist, dist_args):
            result = np.zeros((a.shape[0], a.shape[0]), dtype=np.float32)
            for i in prange(a.shape[0]):
                for j in range(i + 1, a.shape[0]):
                    d = dist(a[i], a[j], *dist_args)
                    result[i, j] = d
                    result[j, i] = d
            return result

        @njit
        def euclidean(x, y):
            result = 0.0
            for i in range(x.shape[0]):
                result += (x[i] - y[i]) ** 2
            return np.sqrt(result)

        a = np.random.random(size=(5, 2))

        got = njit(parallel=True)(reproducer)(a.copy(), euclidean,())
        expected = reproducer(a.copy(), euclidean,())

        np.testing.assert_allclose(got, expected)

    @skip_parfors_unsupported
    def test_issue5001(self):

        def test_numba_parallel(myarray):
            result = [0] * len(myarray)
            for i in prange(len(myarray)):
                result[i] = len(myarray[i])
            return result

        myarray = (np.empty(100),np.empty(50))
        self.check(test_numba_parallel, myarray)

    @skip_parfors_unsupported
    def test_issue3169(self):

        @njit
        def foo(grids):
            pass

        @njit(parallel=True)
        def bar(grids):
            for x in prange(1):
                foo(grids)

        # returns nothing, just check it compiles
        bar(([1],) * 2)

    @disabled_test
    def test_issue4846(self):

        mytype = namedtuple("mytype", ("a", "b"))

        def outer(mydata):
            for k in prange(3):
                inner(k, mydata)
            return mydata.a

        @njit(nogil=True)
        def inner(k, mydata):
            f = (k, mydata.a)
            g = (k, mydata.b)

        mydata = mytype(a="a", b="b")

        self.check(outer, mydata)

    @skip_parfors_unsupported
    def test_issue3748(self):

        def test1b():
            x = (1, 2, 3, 4, 5)
            a = 0
            for i in prange(len(x)):
                a += x[i]
            return a

        self.check(test1b,)

    @skip_parfors_unsupported
    def test_issue5277(self):

        def parallel_test(size, arr):
            for x in prange(size[0]):
                for y in prange(size[1]):
                    arr[y][x] = x * 4.5 + y
            return arr

        size = (10, 10)
        arr = np.zeros(size, dtype=int)

        self.check(parallel_test, size, arr)

    @skip_parfors_unsupported
    def test_issue5570_ssa_races(self):
        @njit(parallel=True)
        def foo(src, method, out):
            for i in prange(1):
                for j in range(1):
                    out[i, j] = 1
            if method:
                out += 1
            return out

        src = np.zeros((5,5))
        method = 57
        out = np.zeros((2, 2))

        self.assertPreciseEqual(
            foo(src, method, out),
            foo.py_func(src, method, out)
        )

    @skip_parfors_unsupported
    def test_issue6095_numpy_max(self):
        @njit(parallel=True)
        def find_maxima_3D_jit(args):
            package = args
            for index in range(0, 10):
                z_stack = package[index, :, :]
            return np.max(z_stack)

        np.random.seed(0)
        args = np.random.random((10, 10, 10))
        self.assertPreciseEqual(
            find_maxima_3D_jit(args),
            find_maxima_3D_jit.py_func(args),
        )


@skip_parfors_unsupported
class TestParforsDiagnostics(TestParforsBase):

    def check(self, pyfunc, *args, **kwargs):
        cfunc, cpfunc = self.compile_all(pyfunc, *args)
        self.check_parfors_vs_others(pyfunc, cfunc, cpfunc, *args, **kwargs)

    def assert_fusion_equivalence(self, got, expected):
        a = self._fusion_equivalent(got)
        b = self._fusion_equivalent(expected)
        self.assertEqual(a, b)

    def _fusion_equivalent(self, thing):
        # parfors indexes the Parfors class instance id's from wherever the
        # internal state happens to be. To assert fusion equivalence we just
        # check that the relative difference between fusion adjacency lists
        # is the same. For example:
        # {3: [2, 1]} is the same as {13: [12, 11]}
        # this function strips the indexing etc out returning something suitable
        # for checking equivalence
        new = defaultdict(list)
        min_key = min(thing.keys())
        for k in sorted(thing.keys()):
            new[k - min_key] = [x - min_key for x in thing[k]]
        return new

    def assert_diagnostics(self, diagnostics, parfors_count=None,
                           fusion_info=None, nested_fusion_info=None,
                           replaced_fns=None, hoisted_allocations=None):
        if parfors_count is not None:
            self.assertEqual(parfors_count, diagnostics.count_parfors())
        if fusion_info is not None:
            self.assert_fusion_equivalence(fusion_info, diagnostics.fusion_info)
        if nested_fusion_info is not None:
            self.assert_fusion_equivalence(nested_fusion_info,
                                           diagnostics.nested_fusion_info)
        if replaced_fns is not None:
            repl = diagnostics.replaced_fns.values()
            for x in replaced_fns:
                for replaced in repl:
                    if replaced[0] == x:
                        break
                else:
                    msg = "Replacement for %s was not found. Had %s" % (x, repl)
                    raise AssertionError(msg)

        if hoisted_allocations is not None:
            hoisted_allocs = diagnostics.hoisted_allocations()
            self.assertEqual(hoisted_allocations, len(hoisted_allocs))

        # just make sure that the dump() function doesn't have an issue!
        with captured_stdout():
            for x in range(1, 5):
                diagnostics.dump(x)

    def test_array_expr(self):
        def test_impl():
            n = 10
            a = np.ones(n)
            b = np.zeros(n)
            return a + b

        self.check(test_impl,)
        cpfunc = self.compile_parallel(test_impl, ())
        diagnostics = cpfunc.metadata['parfor_diagnostics']
        self.assert_diagnostics(diagnostics, parfors_count=1,
                                fusion_info = {3: [4, 5]})

    def test_prange(self):
        def test_impl():
            n = 10
            a = np.empty(n)
            for i in prange(n):
                a[i] = i * 10
            return a

        self.check(test_impl,)
        cpfunc = self.compile_parallel(test_impl, ())
        diagnostics = cpfunc.metadata['parfor_diagnostics']
        self.assert_diagnostics(diagnostics, parfors_count=1)

    def test_nested_prange(self):
        def test_impl():
            n = 10
            a = np.empty((n, n))
            for i in prange(n):
                for j in prange(n):
                    a[i, j] = i * 10 + j
            return a

        self.check(test_impl,)
        cpfunc = self.compile_parallel(test_impl, ())
        diagnostics = cpfunc.metadata['parfor_diagnostics']
        self.assert_diagnostics(diagnostics, parfors_count=2,
                                nested_fusion_info={2: [1]})

    def test_function_replacement(self):
        def test_impl():
            n = 10
            a = np.ones(n)
            b = np.argmin(a)
            return b

        self.check(test_impl,)
        cpfunc = self.compile_parallel(test_impl, ())
        diagnostics = cpfunc.metadata['parfor_diagnostics']
        self.assert_diagnostics(diagnostics, parfors_count=1,
                                fusion_info={2: [3]},
                                replaced_fns = [('argmin', 'numpy'),])

    def test_reduction(self):
        def test_impl():
            n = 10
            a = np.ones(n + 1) # prevent fusion
            acc = 0
            for i in prange(n):
                acc += a[i]
            return acc

        self.check(test_impl,)
        cpfunc = self.compile_parallel(test_impl, ())
        diagnostics = cpfunc.metadata['parfor_diagnostics']
        self.assert_diagnostics(diagnostics, parfors_count=2)

    def test_setitem(self):
        def test_impl():
            n = 10
            a = np.ones(n)
            a[:] = 7
            return a

        self.check(test_impl,)
        cpfunc = self.compile_parallel(test_impl, ())
        diagnostics = cpfunc.metadata['parfor_diagnostics']
        self.assert_diagnostics(diagnostics, parfors_count=1)

    def test_allocation_hoisting(self):
        def test_impl():
            n = 10
            m = 5
            acc = 0
            for i in prange(n):
                temp = np.zeros((m,)) # the np.empty call should get hoisted
                for j in range(m):
                    temp[j] = i
                acc += temp[-1]
            return acc

        self.check(test_impl,)
        cpfunc = self.compile_parallel(test_impl, ())
        diagnostics = cpfunc.metadata['parfor_diagnostics']
        self.assert_diagnostics(diagnostics, hoisted_allocations=1)


if __name__ == "__main__":
    unittest.main()<|MERGE_RESOLUTION|>--- conflicted
+++ resolved
@@ -1689,8 +1689,6 @@
                                     (types.Array(types.float64, 1, 'C'),
                                      types.Array(types.float64, 1, 'C'))) == 1)
 
-<<<<<<< HEAD
-=======
     @skip_parfors_unsupported
     def test_tuple_concat(self):
         # issue5383
@@ -1724,7 +1722,6 @@
         x = np.array([1, 1])
         self.check(test_impl, x)
 
->>>>>>> 9381206a
 
 class TestParforsLeaks(MemoryLeakMixin, TestParforsBase):
     def check(self, pyfunc, *args, **kwargs):
