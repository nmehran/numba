--- conflicted
+++ resolved
@@ -80,6 +80,7 @@
         check('a11', types.CharSeq(11))
         check('U12', types.UnicodeCharSeq(12))
 
+    @skip_on_numpy_16
     def check_datetime_types(self, letter, nb_class):
         def check(dtype, numba_type, code):
             tp = numpy_support.from_dtype(dtype)
@@ -90,26 +91,6 @@
 
         # Unit-less ("generic") type
         check(np.dtype(letter), nb_class(''), 14)
-
-<<<<<<< HEAD
-=======
-    @skip_on_numpy_16
-    def test_timedelta_types(self):
-        """
-        Test from_dtype() with the timedelta types.
-        """
-        f = numpy_support.from_dtype
-        tp = f(np.dtype('m'))
-        self.assertEqual(tp, types.NPTimedelta(''))
->>>>>>> 31d7f678
-        for code, unit in enumerate(('Y', 'M', 'W')):
-            check(np.dtype('%s8[%s]' % (letter, unit)),
-                  nb_class(unit), code)
-        for code, unit in enumerate(
-            ('D', 'h', 'm', 's', 'ms', 'us', 'ns', 'ps', 'fs', 'as'),
-            start=4):
-            check(np.dtype('%s8[%s]' % (letter, unit)),
-                  nb_class(unit), code)
 
     def test_datetime_types(self):
         """
