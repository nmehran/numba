--- conflicted
+++ resolved
@@ -629,15 +629,9 @@
 
     Tests that check a peephole optimization for constant
     dictionaries in Python 3.10. The bytecode changes when
-<<<<<<< HEAD
-    number elements > 15, which splits the constant dictionary
+    number of elements > 15, which splits the constant dictionary
     into multiple dictionaries that are joined by a DICT_UPDATE
     bytecode instruction.
-=======
-    number of elements > 15, which splits the constant dictionary
-    into multiple dictionaries that are joined by a update()
-    call.
->>>>>>> 08e5f132
 
     This optimization modifies the IR to rejoin dictionaries
     and remove the DICT_UPDATE generated code. This then allows
