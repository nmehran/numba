import builtins
import collections
import dis
import operator
import logging
import textwrap

from numba.core import errors, dataflow, controlflow, ir, config
<<<<<<< HEAD
from numba.core.errors import NotDefinedError, error_extras
from numba.core.ir_utils import get_definition, guard
=======
from numba.core.errors import NotDefinedError, UnsupportedError, error_extras
>>>>>>> 0f5953df
from numba.core.utils import (PYVERSION, BINOPS_TO_OPERATORS,
                              INPLACE_BINOPS_TO_OPERATORS,)
from numba.core.byteflow import Flow, AdaptDFA, AdaptCFA
from numba.core.unsafe import eh
from numba.cpython.unsafe.tuple import unpack_single_tuple


class _UNKNOWN_VALUE(object):
    """Represents an unknown value, this is for ease of debugging purposes only.
    """

    def __init__(self, varname):
        self._varname = varname

    def __repr__(self):
        return "_UNKNOWN_VALUE({})".format(self._varname)


_logger = logging.getLogger(__name__)


class Assigner(object):
    """
    This object keeps track of potential assignment simplifications
    inside a code block.
    For example `$O.1 = x` followed by `y = $0.1` can be simplified
    into `y = x`, but it's not possible anymore if we have `x = z`
    in-between those two instructions.

    NOTE: this is not only an optimization, but is actually necessary
    due to certain limitations of Numba - such as only accepting the
    returning of an array passed as function argument.
    """

    def __init__(self):
        # { destination variable name -> source Var object }
        self.dest_to_src = {}
        # Basically a reverse mapping of dest_to_src:
        # { source variable name -> all destination names in dest_to_src }
        self.src_invalidate = collections.defaultdict(list)
        self.unused_dests = set()

    def assign(self, srcvar, destvar):
        """
        Assign *srcvar* to *destvar*. Return either *srcvar* or a possible
        simplified assignment source (earlier assigned to *srcvar*).
        """
        srcname = srcvar.name
        destname = destvar.name
        if destname in self.src_invalidate:
            # destvar will change, invalidate all previously known
            # simplifications
            for d in self.src_invalidate.pop(destname):
                self.dest_to_src.pop(d)
        if srcname in self.dest_to_src:
            srcvar = self.dest_to_src[srcname]
        if destvar.is_temp:
            self.dest_to_src[destname] = srcvar
            self.src_invalidate[srcname].append(destname)
            self.unused_dests.add(destname)
        return srcvar

    def get_assignment_source(self, destname):
        """
        Get a possible assignment source (a ir.Var instance) to replace
        *destname*, otherwise None.
        """
        if destname in self.dest_to_src:
            return self.dest_to_src[destname]
        self.unused_dests.discard(destname)
        return None


def _remove_assignment_definition(old_body, idx, func_ir):
    """
    Deletes the definition defined for old_body at index idx
    from func_ir. We assume this stmt will be deleted from
    new_body.
    """
    lhs = old_body[idx].target.name
    rhs = old_body[idx].value
    if rhs in func_ir._definitions[lhs]:
        func_ir._definitions[lhs].remove(rhs)
    elif len(func_ir._definitions[lhs]) == 1:
        # There appears to be an issue where the RHS of the
        # definitions doesn't match after the list -> tuple
        # conversion.
        # For example the statement is:
        #
        #   172list_to_tuple.116 = $170list_append.115
        #
        # but the definition is:
        #
        #   list_to_tuple(info=('$4build_list.1',))
        #
        func_ir._definitions[lhs].clear()
    else:
        raise UnsupportedError(
            "Inconsistency found in the definitions while executing"
            " peep_hole_call_function_ex_to_call_function_kw. This suggests"
            " an internal error or inconsistency elsewhere in the compiler."
        )


def _call_function_ex_replace_kws_small(
    old_body, keyword_expr, new_body, buildmap_idx, func_ir
):
    """
    Extracts the kws args passed as varkwarg
    for CALL_FUNCTION_EX. This pass is taken when
    n_kws <= 15 and the bytecode looks like:

        # Start for each argument
        LOAD_FAST  # Load each argument.
        # End for each argument
        ...
        BUILD_CONST_KEY_MAP # Build a map

    In the generated IR, the varkwarg refers
    to a single build_map that contains all of the
    kws. In addition to returning the kws, this
    function updates new_body to remove all usage
    of the map.
    """
    kws = keyword_expr.items.copy()
    # kws are required to have constant keys.
    # We update these with the value_indexes
    value_indexes = keyword_expr.value_indexes
    for key, index in value_indexes.items():
        kws[index] = (key, kws[index][1])
    # Remove the build_map by setting the list
    # index to None. Nones will be removed later.
    new_body[buildmap_idx] = None
    # Remove the definition.
    _remove_assignment_definition(old_body, buildmap_idx, func_ir)
    return kws


def _call_function_ex_replace_kws_large(
    old_body, buildmap_name, buildmap_idx, search_end, new_body, func_ir, errmsg
):
    """
    Extracts the kws args passed as varkwarg
    for CALL_FUNCTION_EX. This pass is taken when
    n_kws > 15 and the bytecode looks like:

        BUILD_MAP # Construct the map
        # Start for each argument
        LOAD_CONST # Load a constant for the name of the argument
        LOAD_FAST  # Load each argument.
        MAP_ADD # Append the (key, value) pair to the map
        # End for each argument

    In the IR generated, the initial build map is empty and a series
    of setitems are applied afterwards. THE IR looks like:

        $build_map_var = build_map(items=[])
        $constvar = const(str, ...) # create the const key
        # CREATE THE ARGUMENT, This may take multiple lines.
        $created_arg = ...
        $var = getattr(
            value=$build_map_var,
            attr=__setitem__,
        )
        $unused_var = call $var($constvar, $created_arg)

    We iterate through the IR, deleting all usages of the buildmap
    from the new_body, and adds the kws to a new kws list.
    """
    # Remove the build_map from the body.
    new_body[buildmap_idx] = None
    # Remove the definition.
    _remove_assignment_definition(old_body, buildmap_idx, func_ir)
    kws = []
    search_start = buildmap_idx + 1
    while search_start <= search_end:
        # The first value must be a constant.
        const_stmt = old_body[search_start]
        if not (
            isinstance(const_stmt, ir.Assign)
            and isinstance(const_stmt.value, ir.Const)
        ):
            # We cannot handle this format so raise the
            # original error message.
            raise UnsupportedError(errmsg)
        key_var_name = const_stmt.target.name
        key_val = const_stmt.value.value
        search_start += 1
        # Now we need to search for a getattr with setitem
        found_getattr = False
        while (
            search_start <= search_end
            and not found_getattr
        ):
            getattr_stmt = old_body[search_start]
            if (
                isinstance(getattr_stmt, ir.Assign)
                and isinstance(getattr_stmt.value, ir.Expr)
                and getattr_stmt.value.op == "getattr"
                and (
                    getattr_stmt.value.value.name
                    == buildmap_name
                )
                and getattr_stmt.value.attr == "__setitem__"
            ):
                found_getattr = True
            else:
                # If the argument is "created" in JIT, then there
                # will be intermediate operations in between setitems.
                # For example we have arg5=pow(arg5, 2),
                # then the IR would look like:
                #
                #   # Creation of the constant key.
                #   $const44.26 = const(str, arg5)
                #
                #   # Argument creation. This is the section we are skipping
                #   $46load_global.27 = global(pow: <built-in function pow>)
                #   $const50.29 = const(int, 2)
                #   $call.30 = call $46load_global.27(arg5, $const50.29)
                #
                #   # Setitem with arg5
                #   $54map_add.31 = getattr(value=$map.2, attr=__setitem__)
                #   $54map_add.32 = call $54map_add.31($const44.26, $call.30)
                search_start += 1
        if (
            not found_getattr
            or search_start == search_end
        ):
            # We cannot handle this format so raise the
            # original error message.
            raise UnsupportedError(errmsg)
        setitem_stmt = old_body[search_start + 1]
        if not (
            isinstance(setitem_stmt, ir.Assign)
            and isinstance(setitem_stmt.value, ir.Expr)
            and setitem_stmt.value.op == "call"
            and (
                setitem_stmt.value.func.name
                == getattr_stmt.target.name
            )
            and len(setitem_stmt.value.args) == 2
            and (
                setitem_stmt.value.args[0].name
                == key_var_name
            )
        ):
            # A call statement should always immediately follow the
            # getattr. If for some reason this doesn't match the code
            # format, we raise the original error message. This check
            # is meant as a precaution.
            raise UnsupportedError(errmsg)
        arg_var = setitem_stmt.value.args[1]
        # Append the (key, value) pair.
        kws.append((key_val, arg_var))
        # Remove the __setitem__ getattr and call
        new_body[search_start] = None
        new_body[search_start + 1] = None
        # Remove the definitions.
        _remove_assignment_definition(old_body, search_start, func_ir)
        _remove_assignment_definition(old_body, search_start + 1, func_ir)
        search_start += 2
    return kws


def _call_function_ex_replace_args_small(
    old_body, tuple_expr, new_body, buildtuple_idx, func_ir
):
    """
    Extracts the args passed as vararg
    for CALL_FUNCTION_EX. This pass is taken when
    n_args <= 30 and the bytecode looks like:

        # Start for each argument
        LOAD_FAST  # Load each argument.
        # End for each argument
        ...
        BUILD_TUPLE # Create a tuple of the arguments

    In the IR generated, the vararg refer
    to a single build_tuple that contains all of the
    args. In addition to returning the args, this
    function updates new_body to remove all usage
    of the tuple.
    """
    # Delete the build tuple
    new_body[buildtuple_idx] = None
    # Remove the definition.
    _remove_assignment_definition(old_body, buildtuple_idx, func_ir)
    # Return the args.
    return tuple_expr.items


def _call_function_ex_replace_args_large(
    old_body, vararg_stmt, new_body, search_end, func_ir, errmsg
):
    """
    Extracts the args passed as vararg
    for CALL_FUNCTION_EX. This pass is taken when
    n_args > 30 and the bytecode looks like:

        BUILD_TUPLE # Create a list to append to
        # Start for each argument
        LOAD_FAST  # Load each argument.
        LIST_APPEND # Add the argument to the list
        # End for each argument
        ...
        LIST_TO_TUPLE # Convert the args to a tuple.

    In the IR generated, the tuple is created by concatenating
    together several 1 element tuples to an initial empty tuple.
    We traverse backwards in the IR, collecting args, until we
    find the original empty tuple. For example, the IR might
    look like:

        $orig_tuple = build_tuple(items=[])
        $first_var = build_tuple(items=[Var(arg0, test.py:6)])
        $next_tuple = $orig_tuple + $first_var
        ...
        $final_var = build_tuple(items=[Var(argn, test.py:6)])
        $final_tuple = $prev_tuple + $final_var
        $varargs_var = $final_tuple
    """
    # We traverse to the front of the block to look for the original
    # tuple.
    search_start = 0
    total_args = []
    if (
        isinstance(vararg_stmt, ir.Assign)
        and isinstance(vararg_stmt.value, ir.Var)
    ):
        target_name = vararg_stmt.value.name
        # If there is an initial assignment, delete it
        new_body[search_end] = None
        # Remove the definition.
        _remove_assignment_definition(old_body, search_end, func_ir)
        search_end -= 1
    else:
        # There must always be an initial assignement
        # https://github.com/numba/numba/blob/59fa2e335be68148b3bd72a29de3ff011430038d/numba/core/interpreter.py#L259-L260
        # If this changes we may need to support this branch.
        raise AssertionError("unreachable")
    # Traverse backwards to find all concatentations
    # until eventually reaching the original empty tuple.
    while search_end >= search_start:
        concat_stmt = old_body[search_end]
        if (
            isinstance(concat_stmt, ir.Assign)
            and concat_stmt.target.name == target_name
            and isinstance(concat_stmt.value, ir.Expr)
            and concat_stmt.value.op == "build_tuple"
            and not concat_stmt.value.items
        ):
            new_body[search_end] = None
            # Remove the definition.
            _remove_assignment_definition(old_body, search_end, func_ir)
            # If we have reached the build_tuple we exit.
            break
        else:
            # We expect to find another arg to append.
            # The first stmt must be a binop "add"
            if (search_end == search_start) or not (
                isinstance(concat_stmt, ir.Assign)
                and (
                    concat_stmt.target.name
                    == target_name
                )
                and isinstance(
                    concat_stmt.value, ir.Expr
                )
                and concat_stmt.value.op == "binop"
                and concat_stmt.value.fn == operator.add
            ):
                # We cannot handle this format.
                raise UnsupportedError(errmsg)
            lhs_name = concat_stmt.value.lhs.name
            rhs_name = concat_stmt.value.rhs.name
            # The previous statment should be a
            # build_tuple containing the arg.
            arg_tuple_stmt = old_body[search_end - 1]
            if not (
                isinstance(arg_tuple_stmt, ir.Assign)
                and isinstance(
                    arg_tuple_stmt.value, ir.Expr
                )
                and (
                    arg_tuple_stmt.value.op
                    == "build_tuple"
                )
                and len(arg_tuple_stmt.value.items) == 1
            ):
                # We cannot handle this format.
                raise UnsupportedError(errmsg)
            if arg_tuple_stmt.target.name == lhs_name:
                # The tuple should always be generated on the RHS.
                raise AssertionError("unreachable")
            elif arg_tuple_stmt.target.name == rhs_name:
                target_name = lhs_name
            else:
                # We cannot handle this format.
                raise UnsupportedError(errmsg)
            total_args.append(
                arg_tuple_stmt.value.items[0]
            )
            new_body[search_end] = None
            new_body[search_end - 1] = None
            # Remove the definitions.
            _remove_assignment_definition(old_body, search_end, func_ir)
            _remove_assignment_definition(old_body, search_end - 1, func_ir)
            search_end -= 2
            # Avoid any space between appends
            keep_looking = True
            while search_end >= search_start and keep_looking:
                next_stmt = old_body[search_end]
                if (
                    isinstance(next_stmt, ir.Assign)
                    and (
                        next_stmt.target.name
                        == target_name
                    )
                ):
                    keep_looking = False
                else:
                    # If the argument is "created" in JIT, then there
                    # will be intermediate operations in between appends.
                    # For example if the next arg after arg4 is pow(arg5, 2),
                    # then the IR would look like:
                    #
                    #   # Appending arg4
                    #   $arg4_tup = build_tuple(items=[arg4])
                    #   $append_var.5 = $append_var.4 + $arg4_tup
                    #
                    #   # Creation of arg5.
                    #   # This is the section that we are skipping.
                    #   $32load_global.20 = global(pow: <built-in function pow>)
                    #   $const36.22 = const(int, 2)
                    #   $call.23 = call $32load_global.20(arg5, $const36.22)
                    #
                    #   # Appending arg5
                    #   $arg5_tup = build_tuple(items=[$call.23])
                    #   $append_var.6 = $append_var.5 + $arg5_tup
                    search_end -= 1
    if search_end == search_start:
        # If we reached the start we never found the build_tuple.
        # We cannot handle this format so raise the
        # original error message.
        raise UnsupportedError(errmsg)
    # Reverse the arguments so we get the correct order.
    return total_args[::-1]


def peep_hole_call_function_ex_to_call_function_kw(func_ir):
    """
    This peephole rewrites a bytecode sequence unique to Python 3.10
    where CALL_FUNCTION_EX is used instead of CALL_FUNCTION_KW because of
    stack limitations set by CPython. This limitation is imposed whenever
    a function call has too many arguments or keyword arguments.

    https://github.com/python/cpython/blob/a58ebcc701dd6c43630df941481475ff0f615a81/Python/compile.c#L55
    https://github.com/python/cpython/blob/a58ebcc701dd6c43630df941481475ff0f615a81/Python/compile.c#L4442

    In particular, this change is imposed whenever (n_args / 2) + n_kws > 15.

    Different bytecode is generated for args depending on if n_args > 30
    or n_args <= 30 and similarly if n_kws > 15 or n_kws <= 15.

    This function unwraps the *args and **kwargs in the function call
    and places these values directly into the args and kwargs of the call.
    """
    # All changes are local to the a single block
    # so it can be traversed in any order.
    errmsg = textwrap.dedent("""
        CALL_FUNCTION_EX with **kwargs not supported.
        If you are not using **kwargs this may indicate that
        you have a large number of kwargs and are using inlined control
        flow. You can resolve this issue by moving the control flow out of
        the function call. For example, if you have

            f(a=1 if flag else 0, ...)

        Replace that with:

            a_val = 1 if flag else 0
            f(a=a_val, ...)""")
    for blk in func_ir.blocks.values():
        blk_changed = False
        new_body = []
        for i, stmt in enumerate(blk.body):
            if (
                isinstance(stmt, ir.Assign)
                and isinstance(stmt.value, ir.Expr)
                and stmt.value.op == "call"
                and stmt.value.varkwarg is not None
            ):
                blk_changed = True
                call = stmt.value
                args = call.args
                kws = call.kws
                # We need to check the call expression contents if
                # it contains either vararg or varkwarg. If it contains
                # varkwarg we need to update the IR. If it just contains
                # vararg we don't need to update the IR, but we need to
                # check if peep_hole_list_to_tuple failed to replace the
                # vararg list with a tuple. If so, we output an error
                # message with suggested code changes.
                vararg = call.vararg
                varkwarg = call.varkwarg
                start_search = i - 1
                # varkwarg should be defined second so we start there.
                varkwarg_loc = start_search
                keyword_def = None
                found = False
                while varkwarg_loc >= 0 and not found:
                    keyword_def = blk.body[varkwarg_loc]
                    if (
                        isinstance(keyword_def, ir.Assign)
                        and keyword_def.target.name == varkwarg.name
                    ):
                        found = True
                    else:
                        varkwarg_loc -= 1
                if (
                    kws
                    or not found
                    or not (
                        isinstance(keyword_def.value, ir.Expr)
                        and keyword_def.value.op == "build_map"
                    )
                ):
                    # If we couldn't find where the kwargs are created
                    # then it should be a normal **kwargs call
                    # so we produce an unsupported message.
                    raise UnsupportedError(errmsg)
                # Determine the kws
                if keyword_def.value.items:
                    # n_kws <= 15 case.
                    # Here the IR looks like a series of
                    # constants, then the arguments and finally
                    # a build_map that contains all of the pairs.
                    # For Example:
                    #
                    #   $const_n = const("arg_name")
                    #   $arg_n = ...
                    #   $kwargs_var = build_map(items=[
                    #              ($const_0, $arg_0),
                    #              ...,
                    #              ($const_n, $arg_n),])
                    kws = _call_function_ex_replace_kws_small(
                        blk.body,
                        keyword_def.value,
                        new_body,
                        varkwarg_loc,
                        func_ir,
                    )
                else:
                    # n_kws > 15 case.
                    # Here the IR is an initial empty build_map
                    # followed by a series of setitems with a constant
                    # key and then the argument.
                    # For example:
                    #
                    #   $kwargs_var = build_map(items=[])
                    #   $const_0 = const("arg_name")
                    #   $arg_0 = ...
                    #   $my_attr = getattr(const_0, attr=__setitem__)
                    #   $unused_var = call $my_attr($const_0, $arg_0)
                    #   ...
                    kws = _call_function_ex_replace_kws_large(
                        blk.body,
                        varkwarg.name,
                        varkwarg_loc,
                        i - 1,
                        new_body,
                        func_ir,
                        errmsg,
                    )
                start_search = varkwarg_loc
                # Vararg isn't required to be provided.
                if vararg is not None:
                    if args:
                        # If we have vararg then args is expected to
                        # be an empty list.
                        raise UnsupportedError(errmsg)
                    vararg_loc = start_search
                    args_def = None
                    found = False
                    while vararg_loc >= 0 and not found:
                        args_def = blk.body[vararg_loc]
                        if (
                            isinstance(args_def, ir.Assign)
                            and args_def.target.name == vararg.name
                        ):
                            found = True
                        else:
                            vararg_loc -= 1
                    if not found:
                        # If we couldn't find where the args are created
                        # then we can't handle this format.
                        raise UnsupportedError(errmsg)
                    if (
                        isinstance(args_def.value, ir.Expr)
                        and args_def.value.op == "build_tuple"
                    ):
                        # n_args <= 30 case.
                        # Here the IR is a simple build_tuple containing
                        # all of the args.
                        # For example:
                        #
                        #  $arg_n = ...
                        #  $varargs = build_tuple(
                        #   items=[$arg_0, ..., $arg_n]
                        #  )
                        args = _call_function_ex_replace_args_small(
                            blk.body,
                            args_def.value,
                            new_body,
                            vararg_loc,
                            func_ir,
                        )
                    elif (
                        isinstance(args_def.value, ir.Expr)
                        and args_def.value.op == "list_to_tuple"
                    ):
                        # If there is a call with vararg we need to check
                        # if the list -> tuple conversion failed and if so
                        # throw an error.
                        raise UnsupportedError(errmsg)
                    else:
                        # Here the IR is an initial empty build_tuple.
                        # Then for each arg, a new tuple with a single
                        # element is created and one by one these are
                        # added to a growing tuple.
                        # For example:
                        #
                        #  $combo_tup_0 = build_tuple(items=[])
                        #  $arg0 = ...
                        #  $arg0_tup = build_tuple(items=[$arg0])
                        #  $combo_tup_1 = $combo_tup_0 + $arg0_tup
                        #  $arg1 = ...
                        #  $arg1_tup = build_tuple(items=[$arg1])
                        #  $combo_tup_2 = $combo_tup_1 + $arg1_tup
                        #  ...
                        #  $combo_tup_n = $combo_tup_{n-1} + $argn_tup
                        #
                        # In addition, the IR contains a final
                        # assignment for the varargs that looks like:
                        #
                        #  $varargs_var = $combo_tup_n
                        #
                        # Here args_def is expected to be a simple assignment.
                        args = _call_function_ex_replace_args_large(
                            blk.body,
                            args_def,
                            new_body,
                            vararg_loc,
                            func_ir,
                            errmsg,
                        )
                # Create a new call updating the args and kws
                new_call = ir.Expr.call(
                    call.func, args, kws, call.loc, target=call.target
                )
                # Drop the existing definition for this stmt.
                _remove_assignment_definition(blk.body, i, func_ir)
                # Update the statement
                stmt = ir.Assign(new_call, stmt.target, stmt.loc)
                # Update the definition
                func_ir._definitions[stmt.target.name].append(new_call)
            elif (
                isinstance(stmt, ir.Assign)
                and isinstance(stmt.value, ir.Expr)
                and stmt.value.op == "call"
                and stmt.value.vararg is not None
            ):
                # If there is a call with vararg we need to check
                # if the list -> tuple conversion failed and if so
                # throw an error.
                call = stmt.value
                args = call.args
                vararg = call.vararg
                if args:
                    # If we have vararg then args is expected to
                    # be an empty list.
                    raise UnsupportedError(errmsg)
                vararg_loc = i - 1
                args_def = None
                found = False
                while vararg_loc >= 0 and not found:
                    args_def = blk.body[vararg_loc]
                    if (
                        isinstance(args_def, ir.Assign)
                        and args_def.target.name == vararg.name
                    ):
                        found = True
                    else:
                        vararg_loc -= 1
                if not found:
                    # If we couldn't find where the args are created
                    # then we can't handle this format.
                    raise UnsupportedError(errmsg)
                else:
                    # If this value is still a list to tuple raise the
                    # exception.
                    expr = blk.body[vararg_loc].value
                    if isinstance(expr, ir.Expr) and expr.op == "list_to_tuple":
                        raise UnsupportedError(errmsg)

            new_body.append(stmt)
        # Replace the block body if we changed the IR
        if blk_changed:
            blk.body = [x for x in new_body if x is not None]
    return func_ir


def peep_hole_list_to_tuple(func_ir):
    """
    This peephole rewrites a bytecode sequence new to Python 3.9 that looks
    like e.g.:

    def foo(a):
        return (*a,)

    41          0 BUILD_LIST               0
                2 LOAD_FAST                0 (a)
                4 LIST_EXTEND              1
                6 LIST_TO_TUPLE
                8 RETURN_VAL

    essentially, the unpacking of tuples is written as a list which is appended
    to/extended and then "magicked" into a tuple by the new LIST_TO_TUPLE
    opcode.

    This peephole repeatedly analyses the bytecode in a block looking for a
    window between a `LIST_TO_TUPLE` and `BUILD_LIST` and...

    1. Turns the BUILD_LIST into a BUILD_TUPLE
    2. Sets an accumulator's initial value as the target of the BUILD_TUPLE
    3. Searches for 'extend' on the original list and turns these into binary
       additions on the accumulator.
    4. Searches for 'append' on the original list and turns these into a
       `BUILD_TUPLE` which is then appended via binary addition to the
       accumulator.
    5. Assigns the accumulator to the variable that exits the peephole and the
       rest of the block/code refers to as the result of the unpack operation.
    6. Patches up
    """
    _DEBUG = False

    # For all blocks
    for offset, blk in func_ir.blocks.items():
        # keep doing the peephole rewrite until nothing is left that matches
        while True:
            # first try and find a matching region
            # i.e. BUILD_LIST...<stuff>...LIST_TO_TUPLE
            def find_postive_region():
                found = False
                for idx in reversed(range(len(blk.body))):
                    stmt = blk.body[idx]
                    if isinstance(stmt, ir.Assign):
                        value = stmt.value
                        if (isinstance(value, ir.Expr) and
                                value.op == 'list_to_tuple'):
                            target_list = value.info[0]
                            found = True
                            bt = (idx, stmt)
                    if found:
                        if isinstance(stmt, ir.Assign):
                            if stmt.target.name == target_list:
                                region = (bt, (idx, stmt))
                                return region

            region = find_postive_region()
            # if there's a peep hole region then do something with it
            if region is not None:
                peep_hole = blk.body[region[1][0] : region[0][0]]
                if _DEBUG:
                    print("\nWINDOW:")
                    for x in peep_hole:
                        print(x)
                    print("")

                appends = []
                extends = []
                init = region[1][1]
                const_list = init.target.name
                # Walk through the peep_hole and find things that are being
                # "extend"ed and "append"ed to the BUILD_LIST
                for x in peep_hole:
                    if isinstance(x, ir.Assign):
                        if isinstance(x.value, ir.Expr):
                            expr = x.value
                            if (expr.op == 'getattr' and
                                    expr.value.name == const_list):
                                # it's not strictly necessary to split out
                                # extends and appends, but it helps with
                                # debugging to do so!
                                if expr.attr == 'extend':
                                    extends.append(x.target.name)
                                elif expr.attr == 'append':
                                    appends.append(x.target.name)
                                else:
                                    assert 0
                # go back through the peep hole build new IR based on it.
                new_hole = []

                def append_and_fix(x):
                    """ Adds to the new_hole and fixes up definitions"""
                    new_hole.append(x)
                    if x.target.name in func_ir._definitions:
                        # if there's already a definition, drop it, should only
                        # be 1 as the way cpython emits the sequence for
                        # `list_to_tuple` should ensure this.
                        assert len(func_ir._definitions[x.target.name]) == 1
                        func_ir._definitions[x.target.name].clear()
                    func_ir._definitions[x.target.name].append(x.value)

                the_build_list = init.target

                # Do the transform on the peep hole
                if _DEBUG:
                    print("\nBLOCK:")
                    blk.dump()

                # This section basically accumulates list appends and extends
                # as binop(+) on tuples, it drops all the getattr() for extend
                # and append as they are now dead and replaced with binop(+).
                # It also switches out the build_list for a build_tuple and then
                # ensures everything is wired up and defined ok.
                t2l_agn = region[0][1]
                acc = the_build_list
                for x in peep_hole:
                    if isinstance(x, ir.Assign):
                        if isinstance(x.value, ir.Expr):
                            expr = x.value
                            if expr.op == 'getattr':
                                if (x.target.name in extends or
                                        x.target.name in appends):
                                    # drop definition, it's being wholesale
                                    # replaced.
                                    func_ir._definitions.pop(x.target.name)
                                    continue
                                else:
                                    # a getattr on something we're not
                                    # interested in
                                    new_hole.append(x)
                            elif expr.op == 'call':
                                fname = expr.func.name
                                if fname in extends or fname in appends:
                                    arg = expr.args[0]
                                    if isinstance(arg, ir.Var):
                                        tmp_name = "%s_var_%s" % (fname,
                                                                  arg.name)
                                        if fname in appends:
                                            bt = ir.Expr.build_tuple([arg,],
                                                                     expr.loc)
                                        else:
                                            bt = arg
                                        var = ir.Var(arg.scope, tmp_name,
                                                     expr.loc)
                                        asgn = ir.Assign(bt, var, expr.loc)
                                        append_and_fix(asgn)
                                        arg = var

                                    # this needs to be a binary add
                                    new = ir.Expr.binop(fn=operator.add,
                                                        lhs=acc,
                                                        rhs=arg,
                                                        loc=x.loc)
                                    asgn = ir.Assign(new, x.target, expr.loc)
                                    append_and_fix(asgn)
                                    acc = asgn.target
                                else:
                                    # there could be a call in the unpack, like
                                    # *(a, x.append(y))
                                    new_hole.append(x)
                            elif (expr.op == 'build_list' and
                                    x.target.name == const_list):
                                new = ir.Expr.build_tuple(expr.items, expr.loc)
                                asgn = ir.Assign(new, x.target, expr.loc)
                                # Not a temporary any more
                                append_and_fix(asgn)
                            else:
                                new_hole.append(x)
                        else:
                            new_hole.append(x)

                    else:
                        # stick everything else in as-is
                        new_hole.append(x)
                # Finally write the result back into the original build list as
                # everything refers to it.
                new_hole.append(ir.Assign(acc, t2l_agn.target,
                                          the_build_list.loc))
                if _DEBUG:
                    print("\nNEW HOLE:")
                    for x in new_hole:
                        print(x)

                # and then update the block body with the modified region
                cpy = blk.body[:]
                head = cpy[:region[1][0]]
                tail = blk.body[region[0][0] + 1:]
                tmp = head + new_hole + tail
                blk.body.clear()
                blk.body.extend(tmp)

                if _DEBUG:
                    print("\nDUMP post hole:")
                    blk.dump()

            else:
                # else escape
                break

    return func_ir


def peep_hole_delete_with_exit(func_ir):
    """
    This rewrite removes variables used to store the `__exit__` function
    loaded by SETUP_WITH.
    """
    dead_vars = set()

    for blk in func_ir.blocks.values():
        for stmt in blk.body:
            # Any statement that uses a variable with the '$setup_with_exitfn'
            # prefix is considered dead.
            used = set(stmt.list_vars())
            for v in used:
                if v.name.startswith('$setup_with_exitfn'):
                    dead_vars.add(v)
            # Any assignment that uses any of the dead variable is considered
            # dead.
            if used & dead_vars:
                if isinstance(stmt, ir.Assign):
                    dead_vars.add(stmt.target)

        new_body = []
        for stmt in blk.body:
            # Skip any statements that uses anyone of the dead variable.
            if not (set(stmt.list_vars()) & dead_vars):
                new_body.append(stmt)
        blk.body.clear()
        blk.body.extend(new_body)

    return func_ir


def peep_hole_fuse_dict_add_updates(func_ir):
    """
    This rewrite removes d1.update(d2) calls that
    are between two dictionaries, d1 and d2 in the
    same basic block, resulting from a Python 3.10
    upgrade. If both are constant dictionaries
    defined in that block and neither is used between
    the update call, then we replace d1 with a new definition
    that combines the two dicitonaries.

    Python 3.10 may also rewrite a dictionary as an empty
    build_map + many map_add, so we also need to replace those
    expressions with a constant build map.
    """

    # This algorithm fuses build_map expressions into the largest
    # possible build map before usage. For example, if we have an
    # IR that looks like this:
    #
    #   $d1 = build_map([])
    #   $key = const("a")
    #   $value = const(2)
    #   $setitem_func = getattr($d1, "__setitem__")
    #   $unused1 = call (setitem_func, ($key, $value))
    #   $key2 = const("b")
    #   $value2 = const(3)
    #   $d2 = build_map([($key2, $value2)])
    #   $update_func = getattr($d1, "update")
    #   $unused2 = call ($update_func, ($d2,))
    #   $othervar = None
    #   $retvar = cast($othervar)
    #   return $retvar
    #
    # Then the IR is rewritten so any __setitem__ and update operations are
    # fused into the original buildmap. The new buildmap is then add to the
    # last location  where it had previously had encountered a __setitem__,
    # update, or build_map before any other uses.
    # The new IR would look like:
    #
    #   $key = const("a")
    #   $value = const(2)
    #   $key2 = const("b")
    #   $value2 = const(3)
    #   $d2 = build_map([($key2, $value2)])
    #   $d1 = build_map([($key, $value), ($key2, $value2)])
    #   $othervar = None
    #   $retvar = cast($othervar)
    #   return $retvar
    #
    # Notice how we don't push $d1 to the bottom of the block. This is because
    # some values may be found below this block (e.g pop_block) that are pattern
    # matched in other locations, such as objmode handling.

    for blk in func_ir.blocks.values():
        new_body = []
        # literal map var name
        # -> index of build_map assign in the original block body
        lit_old_idx = {}
        # literal map var name
        # -> index of build_map assign in the new block body
        lit_new_idx = {}
        # literal map var name -> list of key/value items for build map
        map_updates = {}
        blk_changed = False

        for i, stmt in enumerate(blk.body):
            # Should we add the current inst to the output
            append_inst = True
            # Name that shoud be skipped when looking at used
            # vars.
            stmt_build_map_out = None
            if isinstance(stmt, ir.Assign) and isinstance(stmt.value, ir.Expr):
                if stmt.value.op == "build_map":
                    # Skip the output build_map when looks for uses.
                    stmt_build_map_out = stmt.target.name
                    # If we encounter a build map add it to the
                    # tracked build_maps.
                    lit_old_idx[stmt.target.name] = i
                    lit_new_idx[stmt.target.name] = i
                    map_updates[stmt.target.name] = stmt.value.items.copy()
                    append_inst = False
                elif stmt.value.op == "call" and i > 0:
                    # If we encounter a call we may need to replace
                    # the body
                    func_name = stmt.value.func.name
                    # If we have an update or a setitem
                    # it will be the previous expression.
                    getattr_stmt = blk.body[i - 1]
                    args = stmt.value.args
                    if (
                        isinstance(getattr_stmt, ir.Assign)
                        and getattr_stmt.target.name == func_name
                        and isinstance(getattr_stmt.value, ir.Expr)
                        and getattr_stmt.value.op == "getattr"
                        and getattr_stmt.value.value.name in lit_old_idx
                    ):
                        update_map_name = getattr_stmt.value.value.name
                        attr = getattr_stmt.value.attr
                        if attr == "__setitem__":
                            append_inst = False
                            # If we have a setitem, update the lists
                            map_updates[update_map_name].append(args)
                            # Remove the setitem
                            new_body[-1] = None

                        elif attr == "update" and args[0].name in lit_old_idx:
                            append_inst = False
                            # If we have an update and the arg is also
                            # a literal dictionary, fuse the lists.
                            map_updates[update_map_name].extend(
                                map_updates[args[0].name]
                            )
                            # Remove the update
                            new_body[-1] = None
                        if not append_inst:
                            # The output of __setitem__ and update is now always
                            # unused so we delete the IR stmtx.
                            # Update the new insert location
                            lit_new_idx[update_map_name] = i
                            getattr_lhs = getattr_stmt.target.name
                            # Drop the existing definition for this stmt.
                            func_ir._definitions[getattr_lhs].remove(
                                getattr_stmt.value
                            )

            # Check if we need to pop any dictionaries from being tracked.
            # Skip the setitem/update gettar that will be removed when
            # handling their call in the next iteration.
            if not (
                isinstance(stmt, ir.Assign)
                and isinstance(stmt.value, ir.Expr)
                and stmt.value.op == "getattr"
                and stmt.value.value.name in lit_old_idx
                and stmt.value.attr in ("__setitem__", "update")
            ):
                for var in stmt.list_vars():
                    # If a dictionary is used it cannot be pushed farther into
                    # the block. Skip the assign target.
                    if (
                        var.name in lit_old_idx
                        and var.name != stmt_build_map_out
                    ):
                        _insert_build_map(
                            func_ir,
                            var.name,
                            blk.body,
                            new_body,
                            lit_old_idx,
                            lit_new_idx,
                            map_updates,
                        )
            if append_inst:
                new_body.append(stmt)
            else:
                # Drop the existing definition for this stmt.
                func_ir._definitions[stmt.target.name].remove(stmt.value)
                blk_changed = True
                # Append None so the number of instructions remains the same.
                new_body.append(None)

        # Insert any remaining maps. We make a list of keys because
        # we modify lit_old_idx in the loop.
        keys = list(lit_old_idx.keys())
        for var_name in keys:
            _insert_build_map(
                func_ir,
                var_name,
                blk.body,
                new_body,
                lit_old_idx,
                lit_new_idx,
                map_updates,
            )
        if blk_changed:
            blk.body = [x for x in new_body if x is not None]

    return func_ir


def _insert_build_map(
    func_ir, name, old_body, new_body, lit_old_idx, lit_new_idx, map_updates
):
    """
    Inserts a an assign with the given name into the new body using the
    information from dictionaries:
        lit_old_idx: name -> index in which the original build_map is found
        lit_new_idx: name -> index in which to insert
        map_updates: name -> key/value items for the new build map.

    After inserting into new_body, name is deleted from all of the dictionaries.
    """
    old_idx = lit_old_idx[name]
    new_idx = lit_new_idx[name]
    items = map_updates[name]
    # Insert each remaining dictionary to the earliest location it combined
    # its variables. This is to avoid error prone pattern matching in the IR,
    # especially with nodes expected to fall at the end of blocks.
    new_body[new_idx] = _build_new_build_map(
        func_ir, name, old_body, old_idx, items
    )
    del lit_old_idx[name]
    del lit_new_idx[name]
    del map_updates[name]


def _build_new_build_map(func_ir, name, old_body, old_lineno, new_items):
    """
    Create a new build_map with a new set of key/value items
    but all the other info the same.
    """
    old_assign = old_body[old_lineno]
    old_target = old_assign.target
    old_bm = old_assign.value
    # Build the literals
    literal_keys = []
    # Track the constant key/values to set the literal_value
    # field of build_map properly
    values = []
    for pair in new_items:
        k, v = pair
        key_def = guard(get_definition, func_ir, k)
        if isinstance(key_def, (ir.Const, ir.Global, ir.FreeVar)):
            literal_keys.append(key_def.value)
        value_def = guard(get_definition, func_ir, v)
        if isinstance(value_def, (ir.Const, ir.Global, ir.FreeVar)):
            values.append(value_def.value)
        else:
            # Append unknown value if not a literal.
            values.append(_UNKNOWN_VALUE(v.name))

    value_indexes = {}
    if len(literal_keys) == len(new_items):
        # All keys must be literals to have any literal values.
        literal_value = {x: y for x, y in zip(literal_keys, values)}
        for i, k in enumerate(literal_keys):
            value_indexes[k] = i
    else:
        literal_value = None

    # Construct a new build map.
    new_bm = ir.Expr.build_map(
        items=new_items,
        size=len(new_items),
        literal_value=literal_value,
        value_indexes=value_indexes,
        loc=old_bm.loc,
    )

    # The previous definition has already been removed
    # when updating the IR in peep_hole_fuse_dict_add_updates
    func_ir._definitions[name].append(new_bm)

    # Return a new assign.
    return ir.Assign(
        new_bm, ir.Var(old_target.scope, name, old_target.loc), new_bm.loc
    )


class Interpreter(object):
    """A bytecode interpreter that builds up the IR.
    """

    def __init__(self, func_id):
        self.func_id = func_id
        self.arg_count = func_id.arg_count
        self.arg_names = func_id.arg_names
        self.loc = self.first_loc = ir.Loc.from_function_id(func_id)
        self.is_generator = func_id.is_generator

        # { inst offset : ir.Block }
        self.blocks = {}
        # { name: [definitions] } of local variables
        self.definitions = collections.defaultdict(list)
        # A set to keep track of all exception variables.
        # To be used in _legalize_exception_vars()
        self._exception_vars = set()

    def interpret(self, bytecode):
        """
        Generate IR for this bytecode.
        """
        self.bytecode = bytecode

        self.scopes = []
        global_scope = ir.Scope(parent=None, loc=self.loc)
        self.scopes.append(global_scope)

        if PYVERSION < (3, 7):
            # Control flow analysis
            self.cfa = controlflow.ControlFlowAnalysis(bytecode)
            self.cfa.run()
            if config.DUMP_CFG:
                self.cfa.dump()

            # Data flow analysis
            self.dfa = dataflow.DataFlowAnalysis(self.cfa)
            self.dfa.run()
        else:
            flow = Flow(bytecode)
            flow.run()
            self.dfa = AdaptDFA(flow)
            self.cfa = AdaptCFA(flow)
            if config.DUMP_CFG:
                self.cfa.dump()

        # Temp states during interpretation
        self.current_block = None
        self.current_block_offset = None
        self.syntax_blocks = []
        self.dfainfo = None

        self.scopes.append(ir.Scope(parent=self.current_scope, loc=self.loc))
        # Interpret loop
        for inst, kws in self._iter_inst():
            self._dispatch(inst, kws)
        self._legalize_exception_vars()
        # Prepare FunctionIR
        func_ir = ir.FunctionIR(self.blocks, self.is_generator, self.func_id,
                                self.first_loc, self.definitions,
                                self.arg_count, self.arg_names)
        _logger.debug(func_ir.dump_to_string())

        # post process the IR to rewrite opcodes/byte sequences that are too
        # involved to risk handling as part of direct interpretation
        peepholes = []
        if PYVERSION == (3, 10):
            peepholes.append(peep_hole_fuse_dict_add_updates)
        if PYVERSION in [(3, 9), (3, 10)]:
            peepholes.append(peep_hole_list_to_tuple)
        peepholes.append(peep_hole_delete_with_exit)
        if PYVERSION == (3, 10):
            # peep_hole_call_function_ex_to_call_function_kw
            # depends on peep_hole_list_to_tuple converting
            # any large number of arguments from a list to a
            # tuple.
            peepholes.append(peep_hole_call_function_ex_to_call_function_kw)

        post_processed_ir = self.post_process(peepholes, func_ir)
        return post_processed_ir

    def post_process(self, peepholes, func_ir):
        for peep in peepholes:
            func_ir = peep(func_ir)
        return func_ir

    def _legalize_exception_vars(self):
        """Search for unsupported use of exception variables.
        Note, they cannot be stored into user variable.
        """
        # Build a set of exception variables
        excvars = self._exception_vars.copy()
        # Propagate the exception variables to LHS of assignment
        for varname, defnvars in self.definitions.items():
            for v in defnvars:
                if isinstance(v, ir.Var):
                    k = v.name
                    if k in excvars:
                        excvars.add(varname)
        # Filter out the user variables.
        uservar = list(filter(lambda x: not x.startswith('$'), excvars))
        if uservar:
            # Complain about the first user-variable storing an exception
            first = uservar[0]
            loc = self.current_scope.get(first).loc
            msg = "Exception object cannot be stored into variable ({})."
            raise errors.UnsupportedError(msg.format(first), loc=loc)

    def init_first_block(self):
        # Define variables receiving the function arguments
        for index, name in enumerate(self.arg_names):
            val = ir.Arg(index=index, name=name, loc=self.loc)
            self.store(val, name)

    def _iter_inst(self):
        for blkct, block in enumerate(self.cfa.iterliveblocks()):
            firstinst = self.bytecode[block.offset]
            self.loc = self.loc.with_lineno(firstinst.lineno)
            self._start_new_block(block.offset)
            if blkct == 0:
                # Is first block
                self.init_first_block()
            for offset, kws in self.dfainfo.insts:
                inst = self.bytecode[offset]
                self.loc = self.loc.with_lineno(inst.lineno)
                yield inst, kws
            self._end_current_block()

    def _start_new_block(self, offset):
        oldblock = self.current_block
        self.insert_block(offset)
        # Ensure the last block is terminated
        if oldblock is not None and not oldblock.is_terminated:
            # Handle ending try block.
            tryblk = self.dfainfo.active_try_block
            # If there's an active try-block and the handler block is live.
            if tryblk is not None and tryblk['end'] in self.cfa.graph.nodes():
                # We are in a try-block, insert a branch to except-block.
                # This logic cannot be in self._end_current_block()
                # because we the non-raising next block-offset.
                branch = ir.Branch(
                    cond=self.get('$exception_check'),
                    truebr=tryblk['end'],
                    falsebr=offset,
                    loc=self.loc,
                )
                oldblock.append(branch)
            # Handle normal case
            else:
                jmp = ir.Jump(offset, loc=self.loc)
                oldblock.append(jmp)
        # Get DFA block info
        self.dfainfo = self.dfa.infos[self.current_block_offset]
        self.assigner = Assigner()
        # Check out-of-scope syntactic-block
        while self.syntax_blocks:
            if offset >= self.syntax_blocks[-1].exit:
                self.syntax_blocks.pop()
            else:
                break

    def _end_current_block(self):
        # Handle try block
        if not self.current_block.is_terminated:
            tryblk = self.dfainfo.active_try_block
            if tryblk is not None:
                self._insert_exception_check()
        # Handle normal block cleanup
        self._remove_unused_temporaries()
        self._insert_outgoing_phis()

    def _inject_call(self, func, gv_name, res_name=None):
        """A helper function to inject a call to *func* which is a python
        function.
        Parameters
        ----------
        func : callable
            The function object to be called.
        gv_name : str
            The variable name to be used to store the function object.
        res_name : str; optional
            The variable name to be used to store the call result.
            If ``None``, a name is created automatically.
        """
        gv_fn = ir.Global(gv_name, func, loc=self.loc)
        self.store(value=gv_fn, name=gv_name, redefine=True)
        callres = ir.Expr.call(self.get(gv_name), (), (), loc=self.loc)
        res_name = res_name or '$callres_{}'.format(gv_name)
        self.store(value=callres, name=res_name, redefine=True)

    def _insert_try_block_begin(self):
        """Insert IR-nodes to mark the start of a `try` block.
        """
        self._inject_call(eh.mark_try_block, 'mark_try_block')

    def _insert_try_block_end(self):
        """Insert IR-nodes to mark the end of a `try` block.
        """
        self._inject_call(eh.end_try_block, 'end_try_block')

    def _insert_exception_variables(self):
        """Insert IR-nodes to initialize the exception variables.
        """
        tryblk = self.dfainfo.active_try_block
        # Get exception variables
        endblk = tryblk['end']
        edgepushed = self.dfainfo.outgoing_edgepushed.get(endblk)
        # Note: the last value on the stack is the exception value
        # Note: due to the current limitation, all exception variables are None
        if edgepushed:
            const_none = ir.Const(value=None, loc=self.loc)
            # For each variable going to the handler block.
            for var in edgepushed:
                if var in self.definitions:
                    raise AssertionError(
                        "exception variable CANNOT be defined by other code",
                    )
                self.store(value=const_none, name=var)
                self._exception_vars.add(var)

    def _insert_exception_check(self):
        """Called before the end of a block to inject checks if raised.
        """
        self._insert_exception_variables()
        # Do exception check
        self._inject_call(eh.exception_check, 'exception_check',
                          '$exception_check')

    def _remove_unused_temporaries(self):
        """
        Remove assignments to unused temporary variables from the
        current block.
        """
        new_body = []
        replaced_var = {}
        for inst in self.current_block.body:
            # the same temporary is assigned to multiple variables in cases
            # like a = b[i] = 1, so need to handle replaced temporaries in
            # later setitem/setattr nodes
            if (isinstance(inst, (ir.SetItem, ir.SetAttr))
                    and inst.value.name in replaced_var):
                inst.value = replaced_var[inst.value.name]
            elif isinstance(inst, ir.Assign):
                if (inst.target.is_temp
                        and inst.target.name in self.assigner.unused_dests):
                    continue
                # the same temporary is assigned to multiple variables in cases
                # like a = b = 1, so need to handle replaced temporaries in
                # later assignments
                if (isinstance(inst.value, ir.Var)
                        and inst.value.name in replaced_var):
                    inst.value = replaced_var[inst.value.name]
                    new_body.append(inst)
                    continue
                # chained unpack cases may reuse temporary
                # e.g. a = (b, c) = (x, y)
                if (isinstance(inst.value, ir.Expr)
                        and inst.value.op == "exhaust_iter"
                        and inst.value.value.name in replaced_var):
                    inst.value.value = replaced_var[inst.value.value.name]
                    new_body.append(inst)
                    continue
                # eliminate temporary variables that are assigned to user
                # variables right after creation. E.g.:
                # $1 = f(); a = $1 -> a = f()
                # the temporary variable is not reused elsewhere since CPython
                # bytecode is stack-based and this pattern corresponds to a pop
                if (isinstance(inst.value, ir.Var) and inst.value.is_temp
                        and new_body and isinstance(new_body[-1], ir.Assign)):
                    prev_assign = new_body[-1]
                    # _var_used_in_binop check makes sure we don't create a new
                    # inplace binop operation which can fail
                    # (see TestFunctionType.test_in_iter_func_call)
                    if (prev_assign.target.name == inst.value.name
                            and not self._var_used_in_binop(
                                inst.target.name, prev_assign.value)):
                        replaced_var[inst.value.name] = inst.target
                        prev_assign.target = inst.target
                        # replace temp var definition in target with proper defs
                        self.definitions[inst.target.name].remove(inst.value)
                        self.definitions[inst.target.name].extend(
                            self.definitions.pop(inst.value.name)
                        )
                        continue

            new_body.append(inst)

        self.current_block.body = new_body

    def _var_used_in_binop(self, varname, expr):
        """return True if 'expr' is a binary expression and 'varname' is used
        in it as an argument
        """
        return (isinstance(expr, ir.Expr)
                and expr.op in ("binop", "inplace_binop")
                and (varname == expr.lhs.name or varname == expr.rhs.name))

    def _insert_outgoing_phis(self):
        """
        Add assignments to forward requested outgoing values
        to subsequent blocks.
        """
        for phiname, varname in self.dfainfo.outgoing_phis.items():
            target = self.current_scope.get_or_define(phiname,
                                                      loc=self.loc)
            stmt = ir.Assign(value=self.get(varname), target=target,
                             loc=self.loc)
            self.definitions[target.name].append(stmt.value)
            if not self.current_block.is_terminated:
                self.current_block.append(stmt)
            else:
                self.current_block.insert_before_terminator(stmt)

    def get_global_value(self, name):
        """
        Get a global value from the func_global (first) or
        as a builtins (second).  If both failed, return a ir.UNDEFINED.
        """
        try:
            return self.func_id.func.__globals__[name]
        except KeyError:
            return getattr(builtins, name, ir.UNDEFINED)

    def get_closure_value(self, index):
        """
        Get a value from the cell contained in this function's closure.
        If not set, return a ir.UNDEFINED.
        """
        cell = self.func_id.func.__closure__[index]
        try:
            return cell.cell_contents
        except ValueError:
            return ir.UNDEFINED

    @property
    def current_scope(self):
        return self.scopes[-1]

    @property
    def code_consts(self):
        return self.bytecode.co_consts

    @property
    def code_locals(self):
        return self.bytecode.co_varnames

    @property
    def code_names(self):
        return self.bytecode.co_names

    @property
    def code_cellvars(self):
        return self.bytecode.co_cellvars

    @property
    def code_freevars(self):
        return self.bytecode.co_freevars

    def _dispatch(self, inst, kws):
        assert self.current_block is not None
        fname = "op_%s" % inst.opname.replace('+', '_')
        try:
            fn = getattr(self, fname)
        except AttributeError:
            raise NotImplementedError(inst)
        else:
            try:
                return fn(inst, **kws)
            except errors.NotDefinedError as e:
                if e.loc is None:
                    loc = self.loc
                else:
                    loc = e.loc

                err = errors.NotDefinedError(e.name, loc=loc)
                if not config.FULL_TRACEBACKS:
                    raise err from None
                else:
                    raise err

    # --- Scope operations ---

    def store(self, value, name, redefine=False):
        """
        Store *value* (a Expr or Var instance) into the variable named *name*
        (a str object). Returns the target variable.
        """
        if redefine or self.current_block_offset in self.cfa.backbone:
            rename = not (name in self.code_cellvars)
            target = self.current_scope.redefine(name, loc=self.loc,
                                                 rename=rename)
        else:
            target = self.current_scope.get_or_define(name, loc=self.loc)
        if isinstance(value, ir.Var):
            value = self.assigner.assign(value, target)
        stmt = ir.Assign(value=value, target=target, loc=self.loc)
        self.current_block.append(stmt)
        self.definitions[target.name].append(value)
        return target

    def get(self, name):
        """
        Get the variable (a Var instance) with the given *name*.
        """
        # Implicit argument for comprehension starts with '.'
        # See Parameter class in inspect.py (from Python source)
        if name[0] == '.' and name[1:].isdigit():
            name = 'implicit{}'.format(name[1:])

        # Try to simplify the variable lookup by returning an earlier
        # variable assigned to *name*.
        var = self.assigner.get_assignment_source(name)
        if var is None:
            var = self.current_scope.get(name)
        return var

    # --- Block operations ---

    def insert_block(self, offset, scope=None, loc=None):
        scope = scope or self.current_scope
        loc = loc or self.loc
        blk = ir.Block(scope=scope, loc=loc)
        self.blocks[offset] = blk
        self.current_block = blk
        self.current_block_offset = offset
        return blk

    # --- Bytecode handlers ---

    def op_NOP(self, inst):
        pass

    def op_PRINT_ITEM(self, inst, item, printvar, res):
        item = self.get(item)
        printgv = ir.Global("print", print, loc=self.loc)
        self.store(value=printgv, name=printvar)
        call = ir.Expr.call(self.get(printvar), (item,), (), loc=self.loc)
        self.store(value=call, name=res)

    def op_PRINT_NEWLINE(self, inst, printvar, res):
        printgv = ir.Global("print", print, loc=self.loc)
        self.store(value=printgv, name=printvar)
        call = ir.Expr.call(self.get(printvar), (), (), loc=self.loc)
        self.store(value=call, name=res)

    def op_UNPACK_SEQUENCE(self, inst, iterable, stores, tupleobj):
        count = len(stores)
        # Exhaust the iterable into a tuple-like object
        tup = ir.Expr.exhaust_iter(value=self.get(iterable), loc=self.loc,
                                   count=count)
        self.store(name=tupleobj, value=tup)

        # then index the tuple-like object to extract the values
        for i, st in enumerate(stores):
            expr = ir.Expr.static_getitem(self.get(tupleobj),
                                          index=i, index_var=None,
                                          loc=self.loc)
            self.store(expr, st)

    def op_FORMAT_VALUE(self, inst, value, res, strvar):
        """
        FORMAT_VALUE(flags): flags argument specifies format spec which is not
        supported yet. Currently, str() is simply called on the value.
        https://docs.python.org/3/library/dis.html#opcode-FORMAT_VALUE
        """
        value = self.get(value)
        strgv = ir.Global("str", str, loc=self.loc)
        self.store(value=strgv, name=strvar)
        call = ir.Expr.call(self.get(strvar), (value,), (), loc=self.loc)
        self.store(value=call, name=res)

    def op_BUILD_STRING(self, inst, strings, tmps):
        """
        BUILD_STRING(count): Concatenates count strings.
        Required for supporting f-strings.
        https://docs.python.org/3/library/dis.html#opcode-BUILD_STRING
        """
        count = inst.arg
        # corner case: f""
        if count == 0:
            const = ir.Const("", loc=self.loc)
            self.store(const, tmps[-1])
            return

        prev = self.get(strings[0])
        for other, tmp in zip(strings[1:], tmps):
            other = self.get(other)
            expr = ir.Expr.binop(
                operator.add, lhs=prev, rhs=other, loc=self.loc
            )
            self.store(expr, tmp)
            prev = self.get(tmp)

    def op_BUILD_SLICE(self, inst, start, stop, step, res, slicevar):
        start = self.get(start)
        stop = self.get(stop)

        slicegv = ir.Global("slice", slice, loc=self.loc)
        self.store(value=slicegv, name=slicevar)

        if step is None:
            sliceinst = ir.Expr.call(self.get(slicevar), (start, stop), (),
                                     loc=self.loc)
        else:
            step = self.get(step)
            sliceinst = ir.Expr.call(self.get(slicevar), (start, stop, step),
                                     (), loc=self.loc)
        self.store(value=sliceinst, name=res)

    def op_SLICE_0(self, inst, base, res, slicevar, indexvar, nonevar):
        base = self.get(base)

        slicegv = ir.Global("slice", slice, loc=self.loc)
        self.store(value=slicegv, name=slicevar)

        nonegv = ir.Const(None, loc=self.loc)
        self.store(value=nonegv, name=nonevar)
        none = self.get(nonevar)

        index = ir.Expr.call(self.get(slicevar), (none, none), (), loc=self.loc)
        self.store(value=index, name=indexvar)

        expr = ir.Expr.getitem(base, self.get(indexvar), loc=self.loc)
        self.store(value=expr, name=res)

    def op_SLICE_1(self, inst, base, start, nonevar, res, slicevar, indexvar):
        base = self.get(base)
        start = self.get(start)

        nonegv = ir.Const(None, loc=self.loc)
        self.store(value=nonegv, name=nonevar)
        none = self.get(nonevar)

        slicegv = ir.Global("slice", slice, loc=self.loc)
        self.store(value=slicegv, name=slicevar)

        index = ir.Expr.call(self.get(slicevar), (start, none), (),
                             loc=self.loc)
        self.store(value=index, name=indexvar)

        expr = ir.Expr.getitem(base, self.get(indexvar), loc=self.loc)
        self.store(value=expr, name=res)

    def op_SLICE_2(self, inst, base, nonevar, stop, res, slicevar, indexvar):
        base = self.get(base)
        stop = self.get(stop)

        nonegv = ir.Const(None, loc=self.loc)
        self.store(value=nonegv, name=nonevar)
        none = self.get(nonevar)

        slicegv = ir.Global("slice", slice, loc=self.loc)
        self.store(value=slicegv, name=slicevar)

        index = ir.Expr.call(self.get(slicevar), (none, stop,), (),
                             loc=self.loc)
        self.store(value=index, name=indexvar)

        expr = ir.Expr.getitem(base, self.get(indexvar), loc=self.loc)
        self.store(value=expr, name=res)

    def op_SLICE_3(self, inst, base, start, stop, res, slicevar, indexvar):
        base = self.get(base)
        start = self.get(start)
        stop = self.get(stop)

        slicegv = ir.Global("slice", slice, loc=self.loc)
        self.store(value=slicegv, name=slicevar)

        index = ir.Expr.call(self.get(slicevar), (start, stop), (),
                             loc=self.loc)
        self.store(value=index, name=indexvar)

        expr = ir.Expr.getitem(base, self.get(indexvar), loc=self.loc)
        self.store(value=expr, name=res)

    def op_STORE_SLICE_0(self, inst, base, value, slicevar, indexvar, nonevar):
        base = self.get(base)

        slicegv = ir.Global("slice", slice, loc=self.loc)
        self.store(value=slicegv, name=slicevar)

        nonegv = ir.Const(None, loc=self.loc)
        self.store(value=nonegv, name=nonevar)
        none = self.get(nonevar)

        index = ir.Expr.call(self.get(slicevar), (none, none), (), loc=self.loc)
        self.store(value=index, name=indexvar)

        stmt = ir.SetItem(base, self.get(indexvar), self.get(value),
                          loc=self.loc)
        self.current_block.append(stmt)

    def op_STORE_SLICE_1(self, inst, base, start, nonevar, value, slicevar,
                         indexvar):
        base = self.get(base)
        start = self.get(start)

        nonegv = ir.Const(None, loc=self.loc)
        self.store(value=nonegv, name=nonevar)
        none = self.get(nonevar)

        slicegv = ir.Global("slice", slice, loc=self.loc)
        self.store(value=slicegv, name=slicevar)

        index = ir.Expr.call(self.get(slicevar), (start, none), (),
                             loc=self.loc)
        self.store(value=index, name=indexvar)

        stmt = ir.SetItem(base, self.get(indexvar), self.get(value),
                          loc=self.loc)
        self.current_block.append(stmt)

    def op_STORE_SLICE_2(self, inst, base, nonevar, stop, value, slicevar,
                         indexvar):
        base = self.get(base)
        stop = self.get(stop)

        nonegv = ir.Const(None, loc=self.loc)
        self.store(value=nonegv, name=nonevar)
        none = self.get(nonevar)

        slicegv = ir.Global("slice", slice, loc=self.loc)
        self.store(value=slicegv, name=slicevar)

        index = ir.Expr.call(self.get(slicevar), (none, stop,), (),
                             loc=self.loc)
        self.store(value=index, name=indexvar)

        stmt = ir.SetItem(base, self.get(indexvar), self.get(value),
                          loc=self.loc)
        self.current_block.append(stmt)

    def op_STORE_SLICE_3(self, inst, base, start, stop, value, slicevar,
                         indexvar):
        base = self.get(base)
        start = self.get(start)
        stop = self.get(stop)

        slicegv = ir.Global("slice", slice, loc=self.loc)
        self.store(value=slicegv, name=slicevar)

        index = ir.Expr.call(self.get(slicevar), (start, stop), (),
                             loc=self.loc)
        self.store(value=index, name=indexvar)
        stmt = ir.SetItem(base, self.get(indexvar), self.get(value),
                          loc=self.loc)
        self.current_block.append(stmt)

    def op_DELETE_SLICE_0(self, inst, base, slicevar, indexvar, nonevar):
        base = self.get(base)

        slicegv = ir.Global("slice", slice, loc=self.loc)
        self.store(value=slicegv, name=slicevar)

        nonegv = ir.Const(None, loc=self.loc)
        self.store(value=nonegv, name=nonevar)
        none = self.get(nonevar)

        index = ir.Expr.call(self.get(slicevar), (none, none), (), loc=self.loc)
        self.store(value=index, name=indexvar)

        stmt = ir.DelItem(base, self.get(indexvar), loc=self.loc)
        self.current_block.append(stmt)

    def op_DELETE_SLICE_1(self, inst, base, start, nonevar, slicevar, indexvar):
        base = self.get(base)
        start = self.get(start)

        nonegv = ir.Const(None, loc=self.loc)
        self.store(value=nonegv, name=nonevar)
        none = self.get(nonevar)

        slicegv = ir.Global("slice", slice, loc=self.loc)
        self.store(value=slicegv, name=slicevar)

        index = ir.Expr.call(self.get(slicevar), (start, none), (),
                             loc=self.loc)
        self.store(value=index, name=indexvar)

        stmt = ir.DelItem(base, self.get(indexvar), loc=self.loc)
        self.current_block.append(stmt)

    def op_DELETE_SLICE_2(self, inst, base, nonevar, stop, slicevar, indexvar):
        base = self.get(base)
        stop = self.get(stop)

        nonegv = ir.Const(None, loc=self.loc)
        self.store(value=nonegv, name=nonevar)
        none = self.get(nonevar)

        slicegv = ir.Global("slice", slice, loc=self.loc)
        self.store(value=slicegv, name=slicevar)

        index = ir.Expr.call(self.get(slicevar), (none, stop,), (),
                             loc=self.loc)
        self.store(value=index, name=indexvar)

        stmt = ir.DelItem(base, self.get(indexvar), loc=self.loc)
        self.current_block.append(stmt)

    def op_DELETE_SLICE_3(self, inst, base, start, stop, slicevar, indexvar):
        base = self.get(base)
        start = self.get(start)
        stop = self.get(stop)

        slicegv = ir.Global("slice", slice, loc=self.loc)
        self.store(value=slicegv, name=slicevar)

        index = ir.Expr.call(self.get(slicevar), (start, stop), (),
                             loc=self.loc)
        self.store(value=index, name=indexvar)
        stmt = ir.DelItem(base, self.get(indexvar), loc=self.loc)
        self.current_block.append(stmt)

    def op_LOAD_FAST(self, inst, res):
        srcname = self.code_locals[inst.arg]
        self.store(value=self.get(srcname), name=res)

    def op_STORE_FAST(self, inst, value):
        dstname = self.code_locals[inst.arg]
        value = self.get(value)
        self.store(value=value, name=dstname)

    def op_DELETE_FAST(self, inst):
        dstname = self.code_locals[inst.arg]
        self.current_block.append(ir.Del(dstname, loc=self.loc))

    def op_DUP_TOPX(self, inst, orig, duped):
        for src, dst in zip(orig, duped):
            self.store(value=self.get(src), name=dst)

    op_DUP_TOP = op_DUP_TOPX
    op_DUP_TOP_TWO = op_DUP_TOPX

    def op_STORE_ATTR(self, inst, target, value):
        attr = self.code_names[inst.arg]
        sa = ir.SetAttr(target=self.get(target), value=self.get(value),
                        attr=attr, loc=self.loc)
        self.current_block.append(sa)

    def op_DELETE_ATTR(self, inst, target):
        attr = self.code_names[inst.arg]
        sa = ir.DelAttr(target=self.get(target), attr=attr, loc=self.loc)
        self.current_block.append(sa)

    def op_LOAD_ATTR(self, inst, item, res):
        item = self.get(item)
        attr = self.code_names[inst.arg]
        getattr = ir.Expr.getattr(item, attr, loc=self.loc)
        self.store(getattr, res)

    def op_LOAD_CONST(self, inst, res):
        value = self.code_consts[inst.arg]
        if isinstance(value, tuple):
            st = []
            for x in value:
                nm = '$const_%s' % str(x)
                val_const = ir.Const(x, loc=self.loc)
                target = self.store(val_const, name=nm, redefine=True)
                st.append(target)
            const = ir.Expr.build_tuple(st, loc=self.loc)
        elif isinstance(value, frozenset):
            st = []
            for x in value:
                nm = '$const_%s' % str(x)
                val_const = ir.Const(x, loc=self.loc)
                target = self.store(val_const, name=nm, redefine=True)
                st.append(target)
            const = ir.Expr.build_set(st, loc=self.loc)
        else:
            const = ir.Const(value, loc=self.loc)
        self.store(const, res)

    def op_LOAD_GLOBAL(self, inst, res):
        name = self.code_names[inst.arg]
        value = self.get_global_value(name)
        gl = ir.Global(name, value, loc=self.loc)
        self.store(gl, res)

    def op_LOAD_DEREF(self, inst, res):
        n_cellvars = len(self.code_cellvars)
        if inst.arg < n_cellvars:
            name = self.code_cellvars[inst.arg]
            gl = self.get(name)
        else:
            idx = inst.arg - n_cellvars
            name = self.code_freevars[idx]
            value = self.get_closure_value(idx)
            gl = ir.FreeVar(idx, name, value, loc=self.loc)
        self.store(gl, res)

    def op_STORE_DEREF(self, inst, value):
        n_cellvars = len(self.code_cellvars)
        if inst.arg < n_cellvars:
            dstname = self.code_cellvars[inst.arg]
        else:
            dstname = self.code_freevars[inst.arg - n_cellvars]
        value = self.get(value)
        self.store(value=value, name=dstname)

    def op_SETUP_LOOP(self, inst):
        assert self.blocks[inst.offset] is self.current_block
        loop = ir.Loop(inst.offset, exit=(inst.next + inst.arg))
        self.syntax_blocks.append(loop)

    def op_SETUP_WITH(self, inst, contextmanager, exitfn=None):
        assert self.blocks[inst.offset] is self.current_block
        # Handle with
        exitpt = inst.next + inst.arg
        wth = ir.With(inst.offset, exit=exitpt)
        self.syntax_blocks.append(wth)
        ctxmgr = self.get(contextmanager)
        self.current_block.append(ir.EnterWith(contextmanager=ctxmgr,
                                               begin=inst.offset,
                                               end=exitpt, loc=self.loc,))

        # Store exit fn
        exit_fn_obj = ir.Const(None, loc=self.loc)
        self.store(value=exit_fn_obj, name=exitfn)

    def op_SETUP_EXCEPT(self, inst):
        # Removed since python3.8
        self._insert_try_block_begin()

    def op_SETUP_FINALLY(self, inst):
        self._insert_try_block_begin()

    def op_WITH_CLEANUP(self, inst):
        "no-op"

    def op_WITH_CLEANUP_START(self, inst):
        "no-op"

    def op_WITH_CLEANUP_FINISH(self, inst):
        "no-op"

    def op_END_FINALLY(self, inst):
        "no-op"

    def op_BEGIN_FINALLY(self, inst, temps):
        # The *temps* are the exception variables
        const_none = ir.Const(None, loc=self.loc)
        for tmp in temps:
            # Set to None for now
            self.store(const_none, name=tmp)
            self._exception_vars.add(tmp)

    if PYVERSION < (3, 6):

        def op_CALL_FUNCTION(self, inst, func, args, kws, res, vararg):
            func = self.get(func)
            args = [self.get(x) for x in args]
            if vararg is not None:
                vararg = self.get(vararg)

            # Process keywords
            keyvalues = []
            removethese = []
            for k, v in kws:
                k, v = self.get(k), self.get(v)
                for inst in self.current_block.body:
                    if isinstance(inst, ir.Assign) and inst.target is k:
                        removethese.append(inst)
                        keyvalues.append((inst.value.value, v))

            # Remove keyword constant statements
            for inst in removethese:
                self.current_block.remove(inst)

            expr = ir.Expr.call(func, args, keyvalues, loc=self.loc,
                                vararg=vararg)
            self.store(expr, res)

        op_CALL_FUNCTION_VAR = op_CALL_FUNCTION
    else:
        def op_CALL_FUNCTION(self, inst, func, args, res):
            func = self.get(func)
            args = [self.get(x) for x in args]
            expr = ir.Expr.call(func, args, (), loc=self.loc)
            self.store(expr, res)

        def op_CALL_FUNCTION_KW(self, inst, func, args, names, res):
            func = self.get(func)
            args = [self.get(x) for x in args]
            # Find names const
            names = self.get(names)
            for inst in self.current_block.body:
                if isinstance(inst, ir.Assign) and inst.target is names:
                    self.current_block.remove(inst)
                    # scan up the block looking for the values, remove them
                    # and find their name strings
                    named_items = []
                    for x in inst.value.items:
                        for y in self.current_block.body[::-1]:
                            if x == y.target:
                                self.current_block.remove(y)
                                named_items.append(y.value.value)
                                break
                    keys = named_items
                    break

            nkeys = len(keys)
            posvals = args[:-nkeys]
            kwvals = args[-nkeys:]
            keyvalues = list(zip(keys, kwvals))

            expr = ir.Expr.call(func, posvals, keyvalues, loc=self.loc)
            self.store(expr, res)

        def op_CALL_FUNCTION_EX(self, inst, func, vararg, varkwarg, res):
            func = self.get(func)
            vararg = self.get(vararg)
            if varkwarg is not None:
                varkwarg = self.get(varkwarg)
            expr = ir.Expr.call(
                func, [], [], loc=self.loc, vararg=vararg, varkwarg=varkwarg
            )
            self.store(expr, res)

    def _build_tuple_unpack(self, inst, tuples, temps, is_assign):
        first = self.get(tuples[0])
        if is_assign:
            # it's assign-like, defer handling to an intrinsic that will have
            # type information.
            # Can deal with tuples only, i.e. y = (*x,). where x = <tuple>
            gv_name = "unpack_single_tuple"
            gv_fn = ir.Global(gv_name, unpack_single_tuple, loc=self.loc,)
            self.store(value=gv_fn, name=gv_name, redefine=True)
            exc = ir.Expr.call(self.get(gv_name), args=(first,), kws=(),
                               loc=self.loc,)
            self.store(exc, temps[0])
        else:
            for other, tmp in zip(map(self.get, tuples[1:]), temps):
                out = ir.Expr.binop(fn=operator.add, lhs=first, rhs=other,
                                    loc=self.loc)
                self.store(out, tmp)
                first = self.get(tmp)

    def op_BUILD_TUPLE_UNPACK_WITH_CALL(self, inst, tuples, temps, is_assign):
        # just unpack the input tuple, call inst will be handled afterwards
        self._build_tuple_unpack(inst, tuples, temps, is_assign)

    def op_BUILD_TUPLE_UNPACK(self, inst, tuples, temps, is_assign):
        self._build_tuple_unpack(inst, tuples, temps, is_assign)

    def op_LIST_TO_TUPLE(self, inst, const_list, res):
        expr = ir.Expr.dummy('list_to_tuple', (const_list,), loc=self.loc)
        self.store(expr, res)

    def op_BUILD_CONST_KEY_MAP(self, inst, keys, keytmps, values, res):
        # Unpack the constant key-tuple and reused build_map which takes
        # a sequence of (key, value) pair.
        keyvar = self.get(keys)
        # TODO: refactor this pattern. occurred several times.
        for inst in self.current_block.body:
            if isinstance(inst, ir.Assign) and inst.target is keyvar:
                self.current_block.remove(inst)
                # scan up the block looking for the values, remove them
                # and find their name strings
                named_items = []
                for x in inst.value.items:
                    for y in self.current_block.body[::-1]:
                        if x == y.target:
                            self.current_block.remove(y)
                            named_items.append(y.value.value)
                            break
                keytup = named_items
                break
        assert len(keytup) == len(values)
        keyconsts = [ir.Const(value=x, loc=self.loc) for x in keytup]
        for kval, tmp in zip(keyconsts, keytmps):
            self.store(kval, tmp)
        items = list(zip(map(self.get, keytmps), map(self.get, values)))

        # sort out literal values
        literal_items = []
        for v in values:
            defns = self.definitions[v]
            if len(defns) != 1:
                break
            defn = defns[0]
            if not isinstance(defn, ir.Const):
                break
            literal_items.append(defn.value)

        def resolve_const(v):
            defns = self.definitions[v]
            if len(defns) != 1:
                return _UNKNOWN_VALUE(self.get(v).name)
            defn = defns[0]
            if not isinstance(defn, ir.Const):
                return _UNKNOWN_VALUE(self.get(v).name)
            return defn.value

        if len(literal_items) != len(values):
            literal_dict = {x: resolve_const(y) for x, y in
                            zip(keytup, values)}
        else:
            literal_dict = {x:y for x, y in zip(keytup, literal_items)}

        # to deal with things like {'a': 1, 'a': 'cat', 'b': 2, 'a': 2j}
        # store the index of the actual used value for a given key, this is
        # used when lowering to pull the right value out into the tuple repr
        # of a mixed value type dictionary.
        value_indexes = {}
        for i, k in enumerate(keytup):
            value_indexes[k] = i

        expr = ir.Expr.build_map(items=items,
                                 size=2,
                                 literal_value=literal_dict,
                                 value_indexes=value_indexes,
                                 loc=self.loc)

        self.store(expr, res)

    def op_GET_ITER(self, inst, value, res):
        expr = ir.Expr.getiter(value=self.get(value), loc=self.loc)
        self.store(expr, res)

    def op_FOR_ITER(self, inst, iterator, pair, indval, pred):
        """
        Assign new block other this instruction.
        """
        assert inst.offset in self.blocks, "FOR_ITER must be block head"

        # Emit code
        val = self.get(iterator)

        pairval = ir.Expr.iternext(value=val, loc=self.loc)
        self.store(pairval, pair)

        iternext = ir.Expr.pair_first(value=self.get(pair), loc=self.loc)
        self.store(iternext, indval)

        isvalid = ir.Expr.pair_second(value=self.get(pair), loc=self.loc)
        self.store(isvalid, pred)

        # Conditional jump
        br = ir.Branch(cond=self.get(pred), truebr=inst.next,
                       falsebr=inst.get_jump_target(),
                       loc=self.loc)
        self.current_block.append(br)

    def op_BINARY_SUBSCR(self, inst, target, index, res):
        index = self.get(index)
        target = self.get(target)
        expr = ir.Expr.getitem(target, index=index, loc=self.loc)
        self.store(expr, res)

    def op_STORE_SUBSCR(self, inst, target, index, value):
        index = self.get(index)
        target = self.get(target)
        value = self.get(value)
        stmt = ir.SetItem(target=target, index=index, value=value,
                          loc=self.loc)
        self.current_block.append(stmt)

    def op_DELETE_SUBSCR(self, inst, target, index):
        index = self.get(index)
        target = self.get(target)
        stmt = ir.DelItem(target=target, index=index, loc=self.loc)
        self.current_block.append(stmt)

    def op_BUILD_TUPLE(self, inst, items, res):
        expr = ir.Expr.build_tuple(items=[self.get(x) for x in items],
                                   loc=self.loc)
        self.store(expr, res)

    def op_BUILD_LIST(self, inst, items, res):
        expr = ir.Expr.build_list(items=[self.get(x) for x in items],
                                  loc=self.loc)
        self.store(expr, res)

    def op_BUILD_SET(self, inst, items, res):
        expr = ir.Expr.build_set(items=[self.get(x) for x in items],
                                 loc=self.loc)
        self.store(expr, res)

    def op_SET_UPDATE(self, inst, target, value, updatevar, res):
        target = self.get(target)
        value = self.get(value)
        updateattr = ir.Expr.getattr(target, 'update', loc=self.loc)
        self.store(value=updateattr, name=updatevar)
        updateinst = ir.Expr.call(self.get(updatevar), (value,), (),
                                  loc=self.loc)
        self.store(value=updateinst, name=res)

    def op_DICT_UPDATE(self, inst, target, value, updatevar, res):
        target = self.get(target)
        value = self.get(value)
        updateattr = ir.Expr.getattr(target, 'update', loc=self.loc)
        self.store(value=updateattr, name=updatevar)
        updateinst = ir.Expr.call(self.get(updatevar), (value,), (),
                                  loc=self.loc)
        self.store(value=updateinst, name=res)

    def op_BUILD_MAP(self, inst, items, size, res):
        got_items = [(self.get(k), self.get(v)) for k, v in items]

        # sort out literal values, this is a bit contrived but is to handle
        # situations like `{1: 10, 1: 10}` where the size of the literal dict
        # is smaller than the definition
        def get_literals(target):
            literal_items = []
            values = [self.get(v.name) for v in target]
            for v in values:
                defns = self.definitions[v.name]
                if len(defns) != 1:
                    break
                defn = defns[0]
                if not isinstance(defn, ir.Const):
                    break
                literal_items.append(defn.value)
            return literal_items

        literal_keys = get_literals(x[0] for x in got_items)
        literal_values = get_literals(x[1] for x in got_items)

        has_literal_keys = len(literal_keys) == len(got_items)
        has_literal_values = len(literal_values) == len(got_items)

        value_indexes = {}
        if not has_literal_keys and not has_literal_values:
            literal_dict = None
        elif has_literal_keys and not has_literal_values:
            literal_dict = {x: _UNKNOWN_VALUE(y[1]) for x, y in
                            zip(literal_keys, got_items)}
            for i, k in enumerate(literal_keys):
                value_indexes[k] = i
        else:
            literal_dict = {x: y for x, y in zip(literal_keys, literal_values)}
            for i, k in enumerate(literal_keys):
                value_indexes[k] = i

        expr = ir.Expr.build_map(items=got_items, size=size,
                                 literal_value=literal_dict,
                                 value_indexes=value_indexes,
                                 loc=self.loc)
        self.store(expr, res)

    def op_STORE_MAP(self, inst, dct, key, value):
        stmt = ir.StoreMap(dct=self.get(dct), key=self.get(key),
                           value=self.get(value), loc=self.loc)
        self.current_block.append(stmt)

    def op_UNARY_NEGATIVE(self, inst, value, res):
        value = self.get(value)
        expr = ir.Expr.unary('-', value=value, loc=self.loc)
        return self.store(expr, res)

    def op_UNARY_POSITIVE(self, inst, value, res):
        value = self.get(value)
        expr = ir.Expr.unary('+', value=value, loc=self.loc)
        return self.store(expr, res)

    def op_UNARY_INVERT(self, inst, value, res):
        value = self.get(value)
        expr = ir.Expr.unary('~', value=value, loc=self.loc)
        return self.store(expr, res)

    def op_UNARY_NOT(self, inst, value, res):
        value = self.get(value)
        expr = ir.Expr.unary('not', value=value, loc=self.loc)
        return self.store(expr, res)

    def _binop(self, op, lhs, rhs, res):
        op = BINOPS_TO_OPERATORS[op]
        lhs = self.get(lhs)
        rhs = self.get(rhs)
        expr = ir.Expr.binop(op, lhs=lhs, rhs=rhs, loc=self.loc)
        self.store(expr, res)

    def _inplace_binop(self, op, lhs, rhs, res):
        immuop = BINOPS_TO_OPERATORS[op]
        op = INPLACE_BINOPS_TO_OPERATORS[op + '=']
        lhs = self.get(lhs)
        rhs = self.get(rhs)
        expr = ir.Expr.inplace_binop(op, immuop, lhs=lhs, rhs=rhs,
                                     loc=self.loc)
        self.store(expr, res)

    def op_BINARY_ADD(self, inst, lhs, rhs, res):
        self._binop('+', lhs, rhs, res)

    def op_BINARY_SUBTRACT(self, inst, lhs, rhs, res):
        self._binop('-', lhs, rhs, res)

    def op_BINARY_MULTIPLY(self, inst, lhs, rhs, res):
        self._binop('*', lhs, rhs, res)

    def op_BINARY_DIVIDE(self, inst, lhs, rhs, res):
        self._binop('/?', lhs, rhs, res)

    def op_BINARY_TRUE_DIVIDE(self, inst, lhs, rhs, res):
        self._binop('/', lhs, rhs, res)

    def op_BINARY_FLOOR_DIVIDE(self, inst, lhs, rhs, res):
        self._binop('//', lhs, rhs, res)

    def op_BINARY_MODULO(self, inst, lhs, rhs, res):
        self._binop('%', lhs, rhs, res)

    def op_BINARY_POWER(self, inst, lhs, rhs, res):
        self._binop('**', lhs, rhs, res)

    def op_BINARY_MATRIX_MULTIPLY(self, inst, lhs, rhs, res):
        self._binop('@', lhs, rhs, res)

    def op_BINARY_LSHIFT(self, inst, lhs, rhs, res):
        self._binop('<<', lhs, rhs, res)

    def op_BINARY_RSHIFT(self, inst, lhs, rhs, res):
        self._binop('>>', lhs, rhs, res)

    def op_BINARY_AND(self, inst, lhs, rhs, res):
        self._binop('&', lhs, rhs, res)

    def op_BINARY_OR(self, inst, lhs, rhs, res):
        self._binop('|', lhs, rhs, res)

    def op_BINARY_XOR(self, inst, lhs, rhs, res):
        self._binop('^', lhs, rhs, res)

    def op_INPLACE_ADD(self, inst, lhs, rhs, res):
        self._inplace_binop('+', lhs, rhs, res)

    def op_INPLACE_SUBTRACT(self, inst, lhs, rhs, res):
        self._inplace_binop('-', lhs, rhs, res)

    def op_INPLACE_MULTIPLY(self, inst, lhs, rhs, res):
        self._inplace_binop('*', lhs, rhs, res)

    def op_INPLACE_DIVIDE(self, inst, lhs, rhs, res):
        self._inplace_binop('/?', lhs, rhs, res)

    def op_INPLACE_TRUE_DIVIDE(self, inst, lhs, rhs, res):
        self._inplace_binop('/', lhs, rhs, res)

    def op_INPLACE_FLOOR_DIVIDE(self, inst, lhs, rhs, res):
        self._inplace_binop('//', lhs, rhs, res)

    def op_INPLACE_MODULO(self, inst, lhs, rhs, res):
        self._inplace_binop('%', lhs, rhs, res)

    def op_INPLACE_POWER(self, inst, lhs, rhs, res):
        self._inplace_binop('**', lhs, rhs, res)

    def op_INPLACE_MATRIX_MULTIPLY(self, inst, lhs, rhs, res):
        self._inplace_binop('@', lhs, rhs, res)

    def op_INPLACE_LSHIFT(self, inst, lhs, rhs, res):
        self._inplace_binop('<<', lhs, rhs, res)

    def op_INPLACE_RSHIFT(self, inst, lhs, rhs, res):
        self._inplace_binop('>>', lhs, rhs, res)

    def op_INPLACE_AND(self, inst, lhs, rhs, res):
        self._inplace_binop('&', lhs, rhs, res)

    def op_INPLACE_OR(self, inst, lhs, rhs, res):
        self._inplace_binop('|', lhs, rhs, res)

    def op_INPLACE_XOR(self, inst, lhs, rhs, res):
        self._inplace_binop('^', lhs, rhs, res)

    def op_JUMP_ABSOLUTE(self, inst):
        jmp = ir.Jump(inst.get_jump_target(), loc=self.loc)
        self.current_block.append(jmp)

    def op_JUMP_FORWARD(self, inst):
        jmp = ir.Jump(inst.get_jump_target(), loc=self.loc)
        self.current_block.append(jmp)

    def op_POP_BLOCK(self, inst, kind=None):
        if kind is None:
            self.syntax_blocks.pop()
        elif kind == 'with':
            d = ir.PopBlock(loc=self.loc)
            self.current_block.append(d)
        elif kind == 'try':
            self._insert_try_block_end()

    def op_RETURN_VALUE(self, inst, retval, castval):
        self.store(ir.Expr.cast(self.get(retval), loc=self.loc), castval)
        ret = ir.Return(self.get(castval), loc=self.loc)
        self.current_block.append(ret)

    def op_COMPARE_OP(self, inst, lhs, rhs, res):
        op = dis.cmp_op[inst.arg]
        if op == 'in' or op == 'not in':
            lhs, rhs = rhs, lhs

        if op == 'not in':
            self._binop('in', lhs, rhs, res)
            tmp = self.get(res)
            out = ir.Expr.unary('not', value=tmp, loc=self.loc)
            self.store(out, res)
        elif op == 'exception match':
            gv_fn = ir.Global(
                "exception_match", eh.exception_match, loc=self.loc,
            )
            exc_match_name = '$exc_match'
            self.store(value=gv_fn, name=exc_match_name, redefine=True)
            lhs = self.get(lhs)
            rhs = self.get(rhs)
            exc = ir.Expr.call(
                self.get(exc_match_name), args=(lhs, rhs), kws=(), loc=self.loc,
            )
            self.store(exc, res)
        else:
            self._binop(op, lhs, rhs, res)

    def op_IS_OP(self, inst, lhs, rhs, res):
        # invert if op case is 1
        op = 'is not' if inst.arg == 1 else 'is'
        self._binop(op, lhs, rhs, res)

    def op_CONTAINS_OP(self, inst, lhs, rhs, res):
        lhs, rhs = rhs, lhs
        self._binop('in', lhs, rhs, res)
        # invert if op case is 1
        if inst.arg == 1:
            tmp = self.get(res)
            out = ir.Expr.unary('not', value=tmp, loc=self.loc)
            self.store(out, res)

    def op_BREAK_LOOP(self, inst, end=None):
        if end is None:
            loop = self.syntax_blocks[-1]
            assert isinstance(loop, ir.Loop)
            end = loop.exit
        jmp = ir.Jump(target=end, loc=self.loc)
        self.current_block.append(jmp)

    def _op_JUMP_IF(self, inst, pred, iftrue):
        brs = {
            True: inst.get_jump_target(),
            False: inst.next,
        }
        truebr = brs[iftrue]
        falsebr = brs[not iftrue]

        name = "bool%s" % (inst.offset)
        gv_fn = ir.Global("bool", bool, loc=self.loc)
        self.store(value=gv_fn, name=name)

        callres = ir.Expr.call(self.get(name), (self.get(pred),), (),
                               loc=self.loc)

        pname = "$%spred" % (inst.offset)
        predicate = self.store(value=callres, name=pname)
        bra = ir.Branch(cond=predicate, truebr=truebr, falsebr=falsebr,
                        loc=self.loc)
        self.current_block.append(bra)

    def op_JUMP_IF_FALSE(self, inst, pred):
        self._op_JUMP_IF(inst, pred=pred, iftrue=False)

    def op_JUMP_IF_TRUE(self, inst, pred):
        self._op_JUMP_IF(inst, pred=pred, iftrue=True)

    def op_POP_JUMP_IF_FALSE(self, inst, pred):
        self._op_JUMP_IF(inst, pred=pred, iftrue=False)

    def op_POP_JUMP_IF_TRUE(self, inst, pred):
        self._op_JUMP_IF(inst, pred=pred, iftrue=True)

    def op_JUMP_IF_FALSE_OR_POP(self, inst, pred):
        self._op_JUMP_IF(inst, pred=pred, iftrue=False)

    def op_JUMP_IF_TRUE_OR_POP(self, inst, pred):
        self._op_JUMP_IF(inst, pred=pred, iftrue=True)

    def op_JUMP_IF_NOT_EXC_MATCH(self, inst, pred, tos, tos1):
        truebr = inst.next
        falsebr = inst.get_jump_target()
        gv_fn = ir.Global(
            "exception_match", eh.exception_match, loc=self.loc,
        )
        exc_match_name = '$exc_match'
        self.store(value=gv_fn, name=exc_match_name, redefine=True)
        lhs = self.get(tos1)
        rhs = self.get(tos)
        exc = ir.Expr.call(
            self.get(exc_match_name), args=(lhs, rhs), kws=(), loc=self.loc,
        )
        predicate = self.store(exc, pred)
        bra = ir.Branch(cond=predicate, truebr=truebr, falsebr=falsebr,
                        loc=self.loc)
        self.current_block.append(bra)

    def op_RERAISE(self, inst, exc):
        # Numba can't handle this case and it's caught else where, this is a
        # runtime guard in case this is reached by unknown means.
        msg = (f"Unreachable condition reached (op code RERAISE executed)"
               f"{error_extras['reportable']}")
        stmt = ir.StaticRaise(AssertionError, (msg,), self.loc)
        self.current_block.append(stmt)

    def op_RAISE_VARARGS(self, inst, exc):
        if exc is not None:
            exc = self.get(exc)
        tryblk = self.dfainfo.active_try_block
        if tryblk is not None:
            # In a try block
            stmt = ir.TryRaise(exception=exc, loc=self.loc)
            self.current_block.append(stmt)
            self._insert_try_block_end()
            self.current_block.append(ir.Jump(tryblk['end'], loc=self.loc))
        else:
            # Not in a try block
            stmt = ir.Raise(exception=exc, loc=self.loc)
            self.current_block.append(stmt)

    def op_YIELD_VALUE(self, inst, value, res):
        # initialize index to None.  it's being set later in post-processing
        index = None
        inst = ir.Yield(value=self.get(value), index=index, loc=self.loc)
        return self.store(inst, res)

    def op_MAKE_FUNCTION(self, inst, name, code, closure, annotations,
                         kwdefaults, defaults, res):
        # annotations are ignored by numba but useful for static analysis
        # re. https://github.com/numba/numba/issues/7269
        if kwdefaults is not None:
            msg = "op_MAKE_FUNCTION with kwdefaults is not implemented"
            raise NotImplementedError(msg)
        if defaults:
            if isinstance(defaults, tuple):
                defaults = tuple([self.get(name) for name in defaults])
            else:
                defaults = self.get(defaults)

        assume_code_const = self.definitions[code][0]
        if not isinstance(assume_code_const, ir.Const):
            msg = (
                "Unsupported use of closure. "
                "Probably caused by complex control-flow constructs; "
                "e.g. try-except"
            )
            raise errors.UnsupportedError(msg, loc=self.loc)
        fcode = assume_code_const.value
        if name:
            name = self.get(name)
        if closure:
            closure = self.get(closure)
        expr = ir.Expr.make_function(name, fcode, closure, defaults, self.loc)
        self.store(expr, res)

    def op_MAKE_CLOSURE(self, inst, name, code, closure, annotations,
                        kwdefaults, defaults, res):
        self.op_MAKE_FUNCTION(inst, name, code, closure, annotations,
                              kwdefaults, defaults, res)

    def op_LOAD_CLOSURE(self, inst, res):
        n_cellvars = len(self.code_cellvars)
        if inst.arg < n_cellvars:
            name = self.code_cellvars[inst.arg]
            try:
                gl = self.get(name)
            except NotDefinedError:
                msg = "Unsupported use of op_LOAD_CLOSURE encountered"
                raise NotImplementedError(msg)
        else:
            idx = inst.arg - n_cellvars
            name = self.code_freevars[idx]
            value = self.get_closure_value(idx)
            gl = ir.FreeVar(idx, name, value, loc=self.loc)
        self.store(gl, res)

    def op_LIST_APPEND(self, inst, target, value, appendvar, res):
        target = self.get(target)
        value = self.get(value)
        appendattr = ir.Expr.getattr(target, 'append', loc=self.loc)
        self.store(value=appendattr, name=appendvar)
        appendinst = ir.Expr.call(self.get(appendvar), (value,), (),
                                  loc=self.loc)
        self.store(value=appendinst, name=res)

    def op_LIST_EXTEND(self, inst, target, value, extendvar, res):
        target = self.get(target)
        value = self.get(value)
        # If the statements between the current instruction and the target
        # are N * consts followed by build_tuple AND the target has no items,
        # it's a situation where a list is being statically initialised, rewrite
        # the build_tuple as a build_list, drop the extend, and wire up the
        # target as the result from the build_tuple that's been rewritten.

        # See if this is the first statement in a block, if so its probably from
        # control flow in a tuple unpack like:
        # `(*(1, (2,) if predicate else (3,)))`
        # this cannot be handled as present so raise
        msg = ("An unsupported bytecode sequence has been encountered: "
               "op_LIST_EXTEND at the start of a block.\n\nThis could be "
               "due to the use of a branch in a tuple unpacking statement.")
        if not self.current_block.body:
            raise errors.UnsupportedError(msg)

        # is last emitted statement a build_tuple?
        stmt = self.current_block.body[-1]
        ok = isinstance(stmt.value, ir.Expr) and stmt.value.op == "build_tuple"
        # check statements from self.current_block.body[-1] through to target,
        # make sure they are consts
        build_empty_list = None
        if ok:
            for stmt in reversed(self.current_block.body[:-1]):
                if not isinstance(stmt, ir.Assign):
                    ok = False
                    break
                # if its not a const, it needs to be the `build_list` for the
                # target, else it's something else we don't know about so just
                # bail
                if isinstance(stmt.value, ir.Const):
                    continue

                # it's not a const, check for target
                elif isinstance(stmt.value, ir.Expr) and stmt.target == target:
                    build_empty_list = stmt
                    # it's only ok to do this if the target has no initializer
                    # already
                    ok = not stmt.value.items
                    break
                else:
                    ok = False
                    break
        if ok and build_empty_list is None:
            raise errors.UnsupportedError(msg)
        if ok:
            stmts = self.current_block.body
            build_tuple_asgn = self.current_block.body[-1]
            # move build list to last issued statement
            stmts.append(stmts.pop(stmts.index(build_empty_list)))
            # fix the build list
            build_tuple = build_tuple_asgn.value
            build_list = build_empty_list.value
            build_list.items = build_tuple.items
        else:
            # it's just a list extend with no static init, let it be
            extendattr = ir.Expr.getattr(target, 'extend', loc=self.loc)
            self.store(value=extendattr, name=extendvar)
            extendinst = ir.Expr.call(self.get(extendvar), (value,), (),
                                      loc=self.loc)
            self.store(value=extendinst, name=res)

    def op_MAP_ADD(self, inst, target, key, value, setitemvar, res):
        target = self.get(target)
        key = self.get(key)
        value = self.get(value)
        setitemattr = ir.Expr.getattr(target, '__setitem__', loc=self.loc)
        self.store(value=setitemattr, name=setitemvar)
        appendinst = ir.Expr.call(self.get(setitemvar), (key, value,), (),
                                  loc=self.loc)
        self.store(value=appendinst, name=res)

    def op_LOAD_ASSERTION_ERROR(self, inst, res):
        gv_fn = ir.Global("AssertionError", AssertionError, loc=self.loc)
        self.store(value=gv_fn, name=res)

    # NOTE: The LOAD_METHOD opcode is implemented as a LOAD_ATTR for ease,
    # however this means a new object (the bound-method instance) could be
    # created. Conversely, using a pure LOAD_METHOD no intermediary is present
    # and it is essentially like a pointer grab and forward to CALL_METHOD. The
    # net outcome is that the implementation in Numba produces the same result,
    # but in object mode it may be that it runs more slowly than it would if
    # run in CPython.

    def op_LOAD_METHOD(self, *args, **kws):
        self.op_LOAD_ATTR(*args, **kws)

    def op_CALL_METHOD(self, *args, **kws):
        self.op_CALL_FUNCTION(*args, **kws)<|MERGE_RESOLUTION|>--- conflicted
+++ resolved
@@ -6,12 +6,8 @@
 import textwrap
 
 from numba.core import errors, dataflow, controlflow, ir, config
-<<<<<<< HEAD
-from numba.core.errors import NotDefinedError, error_extras
+from numba.core.errors import NotDefinedError, UnsupportedError, error_extras
 from numba.core.ir_utils import get_definition, guard
-=======
-from numba.core.errors import NotDefinedError, UnsupportedError, error_extras
->>>>>>> 0f5953df
 from numba.core.utils import (PYVERSION, BINOPS_TO_OPERATORS,
                               INPLACE_BINOPS_TO_OPERATORS,)
 from numba.core.byteflow import Flow, AdaptDFA, AdaptCFA
