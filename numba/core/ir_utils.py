--- conflicted
+++ resolved
@@ -744,15 +744,11 @@
             call_list == [array_analysis.wrap_index] or
             call_list == [prange] or
             call_list == ['prange', numba] or
-<<<<<<< HEAD
             call_list == ['pndindex', numba] or
-            call_list == [parfor.internal_prange]):
-=======
             call_list == [parfor.internal_prange] or
             call_list == ['ceil', math] or
             call_list == [max] or
             call_list == [int]):
->>>>>>> 22c322ac
             return True
         elif (isinstance(call_list[0], _Intrinsic) and
               (call_list[0]._name == 'empty_inferred' or
