--- conflicted
+++ resolved
@@ -32,13 +32,9 @@
 from numba.targets.hashing import _Py_hash_t
 from numba.unsafe.bytes import memcpy_region
 from numba.errors import TypingError
-<<<<<<< HEAD
-from .unicode_support import (_Py_TOUPPER, _Py_UCS4, _PyUnicode_ToUpperFull,
-                              _PyUnicode_ToLowerFull, _PyUnicode_ToTitleFull,
-=======
 from .unicode_support import (_Py_TOUPPER, _Py_TOLOWER, _Py_UCS4,
                               _PyUnicode_ToUpperFull, _PyUnicode_ToLowerFull,
->>>>>>> daf66cbd
+                              _PyUnicode_ToTitleFull,
                               _PyUnicode_IsCased, _PyUnicode_IsCaseIgnorable,
                               _PyUnicode_IsUppercase, _PyUnicode_IsLowercase,
                               _PyUnicode_IsTitlecase, _Py_ISLOWER, _Py_ISUPPER)
@@ -1326,12 +1322,6 @@
     return impl
 
 
-<<<<<<< HEAD
-# https://github.com/python/cpython/blob/201c8f79450628241574fba940e08107178dc3a5/Objects/unicodeobject.c#L9856-L9883    # noqa: E501
-@register_jitable
-def _handle_capital_sigma(data, length, idx):
-    """This is a translation of the function that handles the capital sigma."""
-=======
 @overload_method(types.UnicodeType, 'islower')
 def unicode_islower(data):
     """
@@ -1359,11 +1349,11 @@
     return impl
 
 
+
 # https://github.com/python/cpython/blob/201c8f79450628241574fba940e08107178dc3a5/Objects/unicodeobject.c#L9856-L9883    # noqa: E501
 @register_jitable
 def _handle_capital_sigma(data, length, idx):
-    """Handle capital sigma"""
->>>>>>> daf66cbd
+    """This is a translation of the function that handles the capital sigma."""
     c = 0
     j = idx - 1
     while j >= 0:
@@ -1380,22 +1370,18 @@
                 break
             j += 1
         final_sigma = (j == length or (not _PyUnicode_IsCased(c)))
-<<<<<<< HEAD
-
-=======
->>>>>>> daf66cbd
+
     return 0x3c2 if final_sigma else 0x3c3
 
 
 # https://github.com/python/cpython/blob/201c8f79450628241574fba940e08107178dc3a5/Objects/unicodeobject.c#L9885-L9895    # noqa: E501
 @register_jitable
 def _lower_ucs4(code_point, data, length, idx, mapped):
-<<<<<<< HEAD
     """This is a translation of the function that lowers a character."""
     if code_point == 0x3A3:
         mapped[0] = _handle_capital_sigma(data, length, idx)
         return 1
-    return _PyUnicode_ToLowerFull(_Py_UCS4(code_point), mapped)
+    return _PyUnicode_ToLowerFull(code_point, mapped)
 
 
 # https://github.com/python/cpython/blob/201c8f79450628241574fba940e08107178dc3a5/Objects/unicodeobject.c#L9996-L10021    # noqa: E501
@@ -1439,11 +1425,7 @@
         for i in range(newlength):
             _set_code_point(res, i, _get_code_point(tmp, i))
         return res
-=======
-    if code_point == 0x3A3:
-        mapped[0] = _handle_capital_sigma(data, length, idx)
-        return 1
-    return _PyUnicode_ToLowerFull(code_point, mapped)
+    return impl
 
 
 # https://github.com/python/cpython/blob/201c8f79450628241574fba940e08107178dc3a5/Objects/unicodeobject.c#L9946-L9965    # noqa: E501
@@ -1498,7 +1480,7 @@
             for i in range(newlength):
                 _set_code_point(res, i, _get_code_point(tmp, i))
             return res
->>>>>>> daf66cbd
+
     return impl
 
 
