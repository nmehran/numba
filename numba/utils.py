import sys
import opcode
import ast
import pprint

import numba
from .minivect.complex_support import Complex64, Complex128, Complex256
from .minivect import miniast, minitypes
from numba import typesystem
from numba.typesystem.typemapper import NumbaTypeMapper

def itercode(code):
    """Return a generator of byte-offset, opcode, and argument
    from a byte-code-string
    """
    i = 0
    extended_arg = 0
    n = len(code)
    while i < n:
        c = code[i]
        num = i
        op = ord(c)
        i = i + 1
        oparg = None
        if op >= opcode.HAVE_ARGUMENT:
            oparg = ord(code[i]) + ord(code[i + 1]) * 256 + extended_arg
            extended_arg = 0
            i = i + 2
            if op == opcode.EXTENDED_ARG:
                extended_arg = oparg * 65536L

        delta = yield num, op, oparg
        if delta is not None:
            abs_rel, dst = delta
            assert abs_rel == 'abs' or abs_rel == 'rel'
            i = dst if abs_rel == 'abs' else i + dst

def debugout(*args):
    '''This is a magic function.  If you use it in compiled functions,
    Numba should generate code for displaying the received value.'''
    if __debug__:
        print("debugout (non-translated): %s" % (''.join((str(arg)
                                                          for arg in args)),))

def process_signature(sigstr, name=None):
    '''
    Given a signature string consisting of a return type, argument
    types, and possibly a function name, return a signature object.
    '''
    sigstr = sigstr.replace('*', '.pointer()')
    parts = sigstr.split()
    types_dict = dict(numba.__dict__, d=numba.double, i=numba.int_)
    loc = {}
    # FIXME:  Need something more robust to differentiate between
    #   name ret(arg1,arg2)
    #   and ret(arg1, arg2) or ret ( arg1, arg2 )
    if len(parts) < 2 or '(' in parts[0] or '[' in parts[0] or '('==parts[1][0]:
        signature = eval(sigstr, loc, types_dict)
        signature.name = None
    else: # Signature has a name
        signature = eval(' '.join(parts[1:]), loc, types_dict)
        signature.name = parts[0]
    if name is not None:
        signature.name = name
    return signature

class NumbaContext(miniast.LLVMContext):
    # debug = True
    # debug_elements = True

    # Accept dynamic arguments
    astbuilder_cls = miniast.DynamicArgumentASTBuilder

    shape_type = minitypes.npy_intp.pointer()
    strides_type = shape_type

    def init(self):
        self.astbuilder = self.astbuilder_cls(self)
        self.typemapper = NumbaTypeMapper(self)

    def is_object(self, type):
        return super(NumbaContext, self).is_object(type) or type.is_array

    def promote_types(self, *args, **kwargs):
        return self.typemapper.promote_types(*args, **kwargs)

def get_minivect_context():
    return NumbaContext()

context = get_minivect_context()

def ast2tree (node, include_attrs = True):
    def _transform(node):
        if isinstance(node, ast.AST):
            fields = ((a, _transform(b))
                      for a, b in ast.iter_fields(node))
            if include_attrs:
                attrs = ((a, _transform(getattr(node, a)))
                         for a in node._attributes
                         if hasattr(node, a))
                return (node.__class__.__name__, dict(fields), dict(attrs))
            return (node.__class__.__name__, dict(fields))
        elif isinstance(node, list):
            return [_transform(x) for x in node]
        return node
    if not isinstance(node, ast.AST):
        raise TypeError('expected AST, got %r' % node.__class__.__name__)
    return _transform(node)

def pformat_ast (node, include_attrs = True, **kws):
    return pprint.pformat(ast2tree(node, include_attrs), **kws)

def dump(node):
    print pformat_ast(node)

<<<<<<< HEAD
class TypedProperty(object):
    '''Defines a class property that does a type check in the setter.'''

    def __new__(cls, ty, doc, default=None):
        rv = super(TypedProperty, cls).__new__(cls)
        cls.__init__(rv, ty, doc, default)
        return property(rv.getter, rv.setter, rv.deleter, doc)

    def __init__(self, ty, doc, default=None):
        self.propname = '_numba_property_%d' % (id(self),)
        self.default = default
        self.ty = ty
        self.doc = doc

    def getter(self, obj):
        return getattr(obj, self.propname, self.default)

    def setter(self, obj, new_val):
        if not isinstance(new_val, self.ty):
            raise ValueError(
                'Invalid property setting, expected instance of type(s) %r '
                '(got %r).' % (self.ty, type(new_val)))
        setattr(obj, self.propname, new_val)

    def deleter(self, obj):
        delattr(obj, self.propname)

class WriteOnceTypedProperty(TypedProperty):
    def __init__(self, ty, doc, default=None):
        super(WriteOnceTypedProperty, self).__init__(ty, doc, default)

    def setter(self, obj, *args, **kws):
        assert not hasattr(obj, self.propname)
        return super(WriteOnceTypedProperty, self).setter(obj, *args, **kws)
=======

#------------------------------------------------------------------------
# File Opening Utilities
#------------------------------------------------------------------------

# file name encodings (function copied from Cython)

def decode_filename(filename):
    if isinstance(filename, unicode):
        return filename
    try:
        filename_encoding = sys.getfilesystemencoding()
        if filename_encoding is None:
            filename_encoding = sys.getdefaultencoding()
        filename = filename.decode(filename_encoding)
    except UnicodeDecodeError:
        pass
    return filename
>>>>>>> 27f1035f
<|MERGE_RESOLUTION|>--- conflicted
+++ resolved
@@ -113,7 +113,6 @@
 def dump(node):
     print pformat_ast(node)
 
-<<<<<<< HEAD
 class TypedProperty(object):
     '''Defines a class property that does a type check in the setter.'''
 
@@ -148,7 +147,6 @@
     def setter(self, obj, *args, **kws):
         assert not hasattr(obj, self.propname)
         return super(WriteOnceTypedProperty, self).setter(obj, *args, **kws)
-=======
 
 #------------------------------------------------------------------------
 # File Opening Utilities
@@ -166,5 +164,4 @@
         filename = filename.decode(filename_encoding)
     except UnicodeDecodeError:
         pass
-    return filename
->>>>>>> 27f1035f
+    return filename