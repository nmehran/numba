from __future__ import print_function, division, absolute_import
import contextlib
import functools
import inspect
import sys

from numba import _dispatcher, compiler, utils
from numba.typeconv.rules import default_type_manager
from numba import sigutils, serialize, types, typing
from numba.typing.templates import resolve_overload
from numba.bytecode import get_code_object
from numba.six import create_bound_method


class _OverloadedBase(_dispatcher.Dispatcher):
    """
    Common base class for dispatcher Implementations.
    """

    __numba__ = "py_func"

    def __init__(self, arg_count, py_func):
        self.tm = default_type_manager
        _dispatcher.Dispatcher.__init__(self, self.tm.get_pointer(), arg_count)

        # A mapping of signatures to entry points
        self.overloads = {}
        # A mapping of signatures to types.Function objects
        self._function_types = {}
        # A mapping of signatures to compile results
        self._compileinfos = {}

        self.py_func = py_func
        # other parts of Numba assume the old Python 2 name for code object
        self.func_code = get_code_object(py_func)
        # but newer python uses a different name
        self.__code__ = self.func_code

        self.doc = py_func.__doc__
        self._compiling = False

        utils.finalize(self, self._make_finalizer())

    def _make_finalizer(self):
        """
        Return a finalizer function that will release references to
        related compiled functions.
        """
        overloads = self.overloads
        targetctx = self.targetctx
        # Early-bind utils.shutting_down() into the function's local namespace
        # (see issue #689)
        def finalizer(shutting_down=utils.shutting_down):
            # The finalizer may crash at shutdown, skip it (resources
            # will be cleared by the process exiting, anyway).
            if shutting_down():
                return
            # This function must *not* hold any reference to self:
            # we take care to bind the necessary objects in the closure.
            for func in overloads.values():
                try:
                    targetctx.remove_user_function(func)
                    targetctx.remove_native_function(func)
                except KeyError:
                    # Not a native function (object mode presumably)
                    pass

        return finalizer

    @property
    def signatures(self):
        """
        Returns a list of compiled function signatures.
        """
        return list(self.overloads)

    def disable_compile(self, val=True):
        """Disable the compilation of new signatures at call time.
        """
        self._can_compile = not val

    def add_overload(self, cres):
        args = tuple(cres.signature.args)
        sig = [a._code for a in args]
        self._insert(sig, cres.entry_point, cres.objectmode, cres.interpmode)
        self.overloads[args] = cres.entry_point
        self._compileinfos[args] = cres

        # Add native function for correct typing the code generation
        target = cres.target_context
        cfunc = cres.entry_point
        if cfunc in target.native_funcs:
            target.dynamic_map_function(cfunc)
            # Create function type for typing
            func_name = cres.fndesc.mangled_name
            name = "CallTemplate(%s)" % cres.fndesc.mangled_name
            # The `key` isn't really used except for diagnosis here,
            # so avoid keeping a reference to `cfunc`.
            call_template = typing.make_concrete_template(
                name, key=func_name, signatures=[cres.signature])
            self._function_types[args] = call_template

    def get_call_template(self, args, kws):
        """
        Get a typing.ConcreteTemplate for this dispatcher and the given *args*
        and *kws*.  This allows to resolve the return type.
        """
        if kws:
            raise TypeError("kwargs not supported")
        # Ensure an overload is available, but avoid compiler re-entrance
        if not self.is_compiling:
            self.compile(tuple(args))
        return self._function_types[args]

    def get_overload(self, sig):
        args, return_type = sigutils.normalize_signature(sig)
        return self.overloads[tuple(args)]

    @contextlib.contextmanager
    def _compile_lock(self):
        if self._compiling:
            raise RuntimeError("Compiler re-entrant")
        self._compiling = True
        try:
            yield
        finally:
            self._compiling = False

    @property
    def is_compiling(self):
        return self._compiling

    def jit(self, sig, **kws):
        """Alias of compile(sig, **kws)
        """
        return self.compile(sig, **kws)

    def _compile_for_args(self, *args, **kws):
        """
        For internal use.  Compile a specialized version of the function
        for the given *args* and *kws*, and return the resulting callable.
        """
        assert not kws
        sig = tuple([self.typeof_pyval(a) for a in args])
        return self.jit(sig)

    def inspect_types(self, file=None):
        if file is None:
            file = sys.stdout

        for ver, res in utils.iteritems(self._compileinfos):
            print("%s %s" % (self.py_func.__name__, ver), file=file)
            print('-' * 80, file=file)
            print(res.type_annotation, file=file)
            print('=' * 80, file=file)

    def _explain_ambiguous(self, *args, **kws):
        assert not kws, "kwargs not handled"
        args = tuple([self.typeof_pyval(a) for a in args])
        sigs = [cr.signature for cr in self._compileinfos.values()]
        resolve_overload(self.typingctx, self.py_func, sigs, args, kws)

    def __repr__(self):
        return "%s(%s)" % (type(self).__name__, self.py_func)

    def typeof_pyval(self, val):
        """
        Resolve the Numba type of Python value *val*.
        This is called from numba._dispatcher as a fallback if the native code
        cannot decide the type.
        """
        if isinstance(val, utils.INT_TYPES):
            # Ensure no autoscaling of integer type, to match the
            # typecode() function in _dispatcher.c.
            return types.int64

        tp = self.typingctx.resolve_data_type(val)
        if tp is None:
            tp = types.pyobject
        return tp


class Overloaded(_OverloadedBase):
    """
    Implementation of user-facing dispatcher objects (i.e. created using
    the @jit decorator).
    This is an abstract base class. Subclasses should define the targetdescr
    class attribute.
    """

    def __init__(self, py_func, locals={}, targetoptions={}):
        """
        Parameters
        ----------
        py_func: function object to be compiled
        locals: dict, optional
            Mapping of local variable names to Numba types.  Used to override
            the types deduced by the type inference engine.
        targetoptions: dict, optional
            Target-specific config options.
        """
        self.typingctx = self.targetdescr.typing_context
        self.targetctx = self.targetdescr.target_context

        argspec = inspect.getargspec(py_func)
        argct = len(argspec.args)

        _OverloadedBase.__init__(self, argct, py_func)

        functools.update_wrapper(self, py_func)

        self.targetoptions = targetoptions
        self.locals = locals

        self.typingctx.insert_overloaded(self)

<<<<<<< HEAD
    def __reduce__(self):
        if self._can_compile:
            sigs = []
        else:
            sigs = [cr.signature for cr in self._compileinfos.values()]
        return (serialize._rebuild_reduction,
                (self.__class__, serialize._reduce_function(self.py_func),
                 self.locals, self.targetoptions, self._can_compile, sigs))

    @classmethod
    def _rebuild(cls, func_reduced, locals, targetoptions, can_compile, sigs):
        py_func = serialize._rebuild_function(*func_reduced)
        self = cls(py_func, locals, targetoptions)
        for sig in sigs:
            self.compile(sig)
        self._can_compile = can_compile
        return self
=======
    def __get__(self, obj, objtype=None):
        '''Allow a JIT function to be bound as a method to an object'''
        if obj is None:  # Unbound method
            return self
        else:  # Bound method
            return create_bound_method(self, obj)
>>>>>>> 78c59f87

    def compile(self, sig, locals={}, **targetoptions):
        with self._compile_lock():
            locs = self.locals.copy()
            locs.update(locals)

            topt = self.targetoptions.copy()
            topt.update(targetoptions)

            flags = compiler.Flags()
            self.targetdescr.options.parse_as_flags(flags, topt)

            args, return_type = sigutils.normalize_signature(sig)

            # Don't recompile if signature already exist.
            existing = self.overloads.get(tuple(args))
            if existing is not None:
                return existing

            cres = compiler.compile_extra(self.typingctx, self.targetctx,
                                          self.py_func,
                                          args=args, return_type=return_type,
                                          flags=flags, locals=locs)

            # Check typing error if object mode is used
            if cres.typing_error is not None and not flags.enable_pyobject:
                raise cres.typing_error

            self.add_overload(cres)
            return cres.entry_point


class LiftedLoop(_OverloadedBase):
    """
    Implementation of the hidden dispatcher objects used for lifted loop
    (a lifted loop is really compiled as a separate function).
    """

    def __init__(self, bytecode, typingctx, targetctx, locals, flags):
        self.typingctx = typingctx
        self.targetctx = targetctx

        argspec = bytecode.argspec
        argct = len(argspec.args)

        _OverloadedBase.__init__(self, argct, bytecode.func)

        self.locals = locals
        self.flags = flags
        self.bytecode = bytecode

    def compile(self, sig):
        with self._compile_lock():
            # FIXME this is mostly duplicated from Overloaded
            flags = self.flags
            args, return_type = sigutils.normalize_signature(sig)

            # Don't recompile if signature already exist.
            existing = self.overloads.get(tuple(args))
            if existing is not None:
                return existing.entry_point

            assert not flags.enable_looplift, "Enable looplift flags is on"
            cres = compiler.compile_bytecode(typingctx=self.typingctx,
                                             targetctx=self.targetctx,
                                             bc=self.bytecode,
                                             args=args,
                                             return_type=return_type,
                                             flags=flags,
                                             locals=self.locals)

            # Check typing error if object mode is used
            if cres.typing_error is not None and not flags.enable_pyobject:
                raise cres.typing_error

            self.add_overload(cres)
            return cres.entry_point


# Initialize dispatcher
_dispatcher.init_types(dict((str(t), t._code) for t in types.number_domain))<|MERGE_RESOLUTION|>--- conflicted
+++ resolved
@@ -214,7 +214,13 @@
 
         self.typingctx.insert_overloaded(self)
 
-<<<<<<< HEAD
+    def __get__(self, obj, objtype=None):
+        '''Allow a JIT function to be bound as a method to an object'''
+        if obj is None:  # Unbound method
+            return self
+        else:  # Bound method
+            return create_bound_method(self, obj)
+
     def __reduce__(self):
         if self._can_compile:
             sigs = []
@@ -232,14 +238,6 @@
             self.compile(sig)
         self._can_compile = can_compile
         return self
-=======
-    def __get__(self, obj, objtype=None):
-        '''Allow a JIT function to be bound as a method to an object'''
-        if obj is None:  # Unbound method
-            return self
-        else:  # Bound method
-            return create_bound_method(self, obj)
->>>>>>> 78c59f87
 
     def compile(self, sig, locals={}, **targetoptions):
         with self._compile_lock():
