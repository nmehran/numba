--- conflicted
+++ resolved
@@ -1966,7 +1966,6 @@
                         "%s" % (tyname, arg, fname, url))
                 warnings.warn(NumbaPendingDeprecationWarning(msg, loc=loc))
 
-<<<<<<< HEAD
 
 def _check_inline_options(inline_arg):
     ok = False
@@ -2202,7 +2201,8 @@
             return True
         else:
             return False
-=======
+
+
 def check_and_legalize_ir(func_ir):
     """
     This checks that the IR presented is legal, warns and legalizes if not
@@ -2217,4 +2217,3 @@
     if not func_ir.equal_ir(orig_ir):
         msg +=  func_ir.diff_str(orig_ir)
         warnings.warn(NumbaWarning(msg, loc=func_ir.loc))
->>>>>>> 4ab57e65
