--- conflicted
+++ resolved
@@ -75,77 +75,6 @@
         "Programming Language :: Python :: 2.7",
         # "Programming Language :: Python :: 3.3",
         "Topic :: Utilities",
-<<<<<<< HEAD
-    ],
-    description="compiling Python code using LLVM",
-    packages=find_packages(exclude=exclude_packages),
-    entry_points = {
-        'console_scripts': [
-            'pycc = numba.pycc:main',
-            ]
-    },
-    scripts=["bin/numba"],
-    package_data={
-        '': ['*.md'],
-        'numba.minivect': ['include/*'],
-        'numba.ir.generator.tests': ['*.asdl'],
-        'numba.asdl.common': ['*.asdl'],
-        'numba.asdl.py2_7': ['*.asdl'],
-        'numba.asdl.py3_2': ['*.asdl'],
-        'numba.asdl.py3_3': ['*.asdl'],
-        'numba.external.utilities': ['*.c', '*.h', 'datetime/*'],
-        'numba': ['*.c', '*.h', 'include/*', '*.pxd'],
-        'numba.vectorize': ['*.h'],
-        'numba.annotate': ['annotate_inline_template.html',
-                           'jquery-ui.min.css',
-                           'jquery.min.js',
-                           'jquery-ui.min.js'],
-    },
-    ext_modules=extensibletype_extensions + [
-        Extension(
-            name="numba.vectorize._internal",
-            sources=["numba/vectorize/_internal.c",
-                     "numba/vectorize/_ufunc.c",
-                     "numba/vectorize/_gufunc.c"],
-            include_dirs=[numpy.get_include(), "numba/minivect/include/"],
-            depends=["numba/vectorize/_internal.h",
-                     "numba/minivect/include/miniutils.h"]),
-
-        Extension(
-            name="numba.external.utilities.utilities",
-            sources=["numba/external/utilities/utilities.c",
-                     "numba/external/utilities/datetime/np_datetime.c",
-                     "numba/external/utilities/datetime/np_datetime_strings.c"],
-
-            include_dirs=[numba_include_dir, extensibletype_include,
-                          numpy.get_include(), llvmmath_include_dir],
-            depends=["numba/external/utilities/type_conversion.c",
-                     "numba/external/utilities/virtuallookup.c",
-                     "numba/external/utilities/generated_conversions.c",
-                     "numba/external/utilities/generated_conversions.h",
-                     "numba/external/utilities/cpyutils.c",
-                     "numba/external/utilities/exceptions.c"]),
-        CythonExtension(
-            name="numba.pyconsts",
-            sources=["numba/pyconsts.pyx"],
-            depends=["numba/_pyconsts.pxd"],
-            include_dirs=[numba_include_dir]),
-        CythonExtension(
-            name="numba.exttypes.extension_types",
-            sources=["numba/exttypes/extension_types.pyx"],
-            cython_gdb=True),
-        CythonExtension(
-            name="numba.numbawrapper",
-            sources=["numba/numbawrapper.pyx", "numba/numbafunction.c"],
-            depends=["numba/numbafunction.h"],
-            include_dirs=[numba_include_dir,
-                          numpy.get_include()],
-            cython_gdb=True),
-    ],
-    cmdclass=cmdclass,
-    **setup_args
-)
-=======
       ],
       scripts=["numba/pycc/pycc"],
       author="Continuum Analytics, Inc.",
@@ -155,5 +84,4 @@
       packages=packages,
       license="BSD",
       cmdclass=cmdclass,
-      **setup_args)
->>>>>>> 3d6bc4ab
+      **setup_args)